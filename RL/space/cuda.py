--- conflicted
+++ resolved
@@ -361,11 +361,7 @@
         """
 
         if isinstance(args[0], RLcpp.PyCuda.CudaRNVectorImpl):
-<<<<<<< HEAD
             return self.Vector(self, args[0])
-=======
-            return CudaRN.Vector(self, args[0])
->>>>>>> dc360412
         elif isinstance(args[0], np.ndarray):  # Create from np array
             # Create result and assign (this could be optimized to one call)
             result = self.empty()
