--- conflicted
+++ resolved
@@ -36,12 +36,12 @@
 
 standard_library.install_aliases()
 
-__all__ = ['LinearSpace', 'NormedSpace', 'HilbertSpace', 'Algebra']
+__all__ = ['LinearSpace', 'MetricSpace', 'NormedSpace', 'HilbertSpace',
+           'Algebra']
 
 
 class LinearSpace(with_metaclass(ABCMeta, Set)):
     """ Abstract linear space
-<<<<<<< HEAD
 
     Introduction
     ------------
@@ -55,11 +55,11 @@
 
     Linear Spaces in RL
     -------------------
-    In RL the two operations are supplied using the fused "linComb" method,
-    inspired from RVL (Rice Vector Library).
-
-    What follows is a short introduction of the methods that each space has to
-    implement.
+    In RL the two operations are supplied using the fused "linComb"
+    method, inspired from RVL (Rice Vector Library).
+
+    What follows is a short introduction of the methods that each space
+    has to implement.
 
     Linear Combination
     ~~~~~~~~~~~~~~~~~~
@@ -69,12 +69,14 @@
     linComb(z, a, x, b, y)    < == >    z = a*x + b*y
     ``
 
-    where `x`, `y` and `z` are vectors in the space, and `a` and `b` are scalars.
-
-    RL allows `x`, `y` and `z` to be aliased, i.e. they may be the same vector.
-
-    Using this many of the usual vector arithmetic operations can be performed,
-    for example
+    where `x`, `y` and `z` are vectors in the space, and `a` and `b`
+    are scalars.
+
+    RL allows `x`, `y` and `z` to be aliased, i.e. they may be the same
+    vector.
+
+    Using this many of the usual vector arithmetic operations can be
+    performed, for example
 
     | Mathematical | Linear combination      |
     |--------------|-------------------------|
@@ -84,8 +86,9 @@
     | z = x + y    | linComb(z,  1, x, 1, y) |
     | z = 3*z      | linComb(z,  3, z, 0, z) |
 
-    To aid in rapid prototyping, an implementer needs only implement linComb, and
-    RL then provides all of the standard mathematical operators
+    To aid in rapid prototyping, an implementer needs only implement
+    linComb, and RL then provides all of the standard mathematical
+    operators
 
     `+`, `*`, `-`, `/`
 
@@ -95,11 +98,12 @@
 
     Constructing Elements
     ~~~~~~~~~~~~~~~~~~~~~
-    RL also requires the existence of an `empty()` method. This method can be
-    used to construct a vector in the space, which may be assigned to.
-
-    Using this method RL provides some auxiliary methods, such as `zero()`, which
-    returns a zero vector in the space.
+    RL also requires the existence of an `empty()` method. This method
+    can be used to construct a vector in the space, which may be
+    assigned to.
+
+    Using this method RL provides some auxiliary methods, such as
+    `zero()`, which returns a zero vector in the space.
 
     ``
     x = space.zero()
@@ -112,22 +116,21 @@
 
     Field of a space
     ~~~~~~~~~~~~~~~~
-    Each space also needs to provide access to its underlying field. This field is
-    an instance of `RL.space.set.AbstractSet` and allows space to test scalars for
-    validity. For example, in a real space, trying to multiply a vector by a complex
-    number will yield an error.
+    Each space also needs to provide access to its underlying field.
+    This field is an instance of `RL.space.set.AbstractSet` and allows
+    space to test scalars for validity. For example, in a real space,
+    trying to multiply a vector by a complex number will yield an
+    error.
 
     Modifying other methods
     -----------------------
-    LinearSpace provides several other methods which have default implementations
-    provided using the above mentioned methods.
-
-    A subclass may want to modify these for performance reasons. However, be
-    advised that modification should be done in a consistent manner. For
-    example, if a space modifies `+`, it should also modify `+=`, `-` and `-=`.
-
-=======
->>>>>>> de0dfa37
+    LinearSpace provides several other methods which have default
+    implementations provided using the above mentioned methods.
+
+    A subclass may want to modify these for performance reasons.
+    However, be advised that modification should be done in a
+    consistent manner. For example, if a space modifies `+`, it should
+    also modify `+=`, `-` and `-=`.
     """
 
     @abstractmethod
@@ -175,13 +178,13 @@
         v : Vector
             The zero vector of this space
         """
+
         # Default implementation using linComb
         tmp = self.empty()
         self.linCombImpl(tmp, 0, tmp, 0, tmp)
         return tmp
 
     def contains(self, x):
-<<<<<<< HEAD
         """ Check for membership in space
 
         Parameters
@@ -199,12 +202,10 @@
 
         Subclasses
         ~~~~~~~~~~
-        If X is a subclass of Y, then `Y.contains(X.vector(...))` returns True.
-
-=======
-        """ check vector for membership in space
->>>>>>> de0dfa37
-        """
+        If X is a subclass of Y, then `Y.contains(X.vector(...))`
+        returns True.
+        """
+
         return isinstance(x, LinearSpace.Vector) and x.space.equals(self)
 
     # Overload for `vec in space` syntax
@@ -292,8 +293,8 @@
         """
 
         def __init__(self, space):
-            """ Default initializer of vectors, must be called by all deriving
-            classes to set space
+            """ Default initializer of vectors, must be called by all
+            deriving classes to set space
             """
             self._space = space
 
@@ -455,6 +456,7 @@
             dist : float
                    Distance to other.
             """
+
             return self.space.dist(self, other)
 
         def equals(self, other):
@@ -548,7 +550,8 @@
             norm : float
                    Norm of the vector.
 
-            """ 
+            """
+
             return self.space.norm(self)
 
 
@@ -575,14 +578,12 @@
 
         return self.innerImpl(x, y)
 
-<<<<<<< HEAD
     # Default implmentation
-=======
->>>>>>> de0dfa37
     def normImpl(self, x):
         """ The norm in Hilbert spaces is implicitly defined by the inner
         product
         """
+
         return sqrt(self.innerImpl(x, x))
 
     class Vector(with_metaclass(ABCMeta, NormedSpace.Vector)):
@@ -590,17 +591,14 @@
         """
 
         def inner(self, x):
-<<<<<<< HEAD
             """ Calculate the inner product of this and another vector
 
             Shortcut for self.space.inner(self, x)
-=======
-            """ Shortcut for self.space.inner(self, x)
->>>>>>> de0dfa37
 
             Args:
                 x:  Vector in same space as self
             """
+
             return self.space.inner(self, x)
 
 
