# Copyright 2014, 2015 The ODL development group
#
# This file is part of ODL.
#
# ODL is free software: you can redistribute it and/or modify
# it under the terms of the GNU General Public License as published by
# the Free Software Foundation, either version 3 of the License, or
# (at your option) any later version.
#
# ODL is distributed in the hope that it will be useful,
# but WITHOUT ANY WARRANTY; without even the implied warranty of
# MERCHANTABILITY or FITNESS FOR A PARTICULAR PURPOSE.  See the
# GNU General Public License for more details.
#
# You should have received a copy of the GNU General Public License
# along with ODL.  If not, see <http://www.gnu.org/licenses/>.

"""
Support for functionspaces, such as L2.
"""

# Imports for common Python 2/3 codebase
from __future__ import (unicode_literals, print_function, division,
                        absolute_import)
from future import standard_library
standard_library.install_aliases()
from builtins import super

# External imports
import numpy as np

# ODL imports
<<<<<<< HEAD
from odl.operator.operator import Operator
from odl.space.domain import IntervalProd
=======
import odl.operator.operator as fun
from odl.space.space import LinearSpace
>>>>>>> 9ffdb75c
from odl.space.set import RealNumbers, ComplexNumbers, Set
from odl.space.space import Algebra
from odl.utility.utility import errfmt


class FunctionSet(Set):

<<<<<<< HEAD
    """A general set of functions with common domain and range.
=======
# Example of a space:
class FunctionSpace(LinearSpace):
    """ The space of scalar valued functions on some domain
>>>>>>> 9ffdb75c

    Attributes
    ----------

    +----------+-----------+------------------------------------------+
    |Name      |Type       |Description                               |
    +==========+===========+==========================================+
    |`domain`  |`Set`      |The domain of all functions in this set   |
    +----------+-----------+------------------------------------------+
    |`range`   |`Set`      |The range of all functions in this set    |
    +----------+-----------+------------------------------------------+

    Methods
    -------

    +-----------------+--------------------+--------------------------+
    |Signature        |Return type         |Description               |
    +=================+====================+==========================+
    |`element(func)`  |`FunctionSet.Vector`|Create an element in this |
    |                 |                    |`FunctionSet`.            |
    +-----------------+--------------------+--------------------------+
    |`equals(other)`  |`boolean`           |Test if `other` is equal  |
    |                 |                    |to this `FunctionSet`.    |
    +-----------------+--------------------+--------------------------+
    |`contains(other)`|`boolean`           |Test if `other` is        |
    |                 |                    |contained in this         |
    |                 |                    |`FunctionSet`.            |
    +-----------------+--------------------+--------------------------+

    Magic methods
    -------------

    +----------------------+----------------+--------------------+
    |Signature             |Provides syntax |Implementation      |
    +======================+================+====================+
    |`__eq__(other)`       |`self == other` |`equals(other)`     |
    +----------------------+----------------+--------------------+
    |`__ne__(other)`       |`self != other` |`not equals(other)` |
    +----------------------+----------------+--------------------+
    |`__contains__(other)` |`other in self` |`contains(other)`   |
    +----------------------+----------------+--------------------+
    """

    def __init__(self, dom, ran):
        """Initialize a new instance.

        Parameters
        ----------
        dom : `Set`
            The domain of the functions.
        ran : `Set`
            The range of the functions.
        """
        if not isinstance(dom, Set):
            raise TypeError(errfmt('''
            `dom` {} not a `Set` instance.'''.format(dom)))

        if not isinstance(ran, Set):
            raise TypeError(errfmt('''
            `ran` {} not a `Set` instance.'''.format(dom)))

        self._domain = dom
        self._range = ran

    @property
    def domain(self):
        """Return `domain` attribute."""
        return self._domain

    @property
    def range(self):
        """Return `range` attribute."""
        return self._range

    def element(self, fcall=None, fapply=None):
        """Create a `FunctionSet` element.

        Parameters
        ----------
        fcall : callable, optional
            The actual instruction for out-of-place evaluation.
            It must return an `fset.range` element or a
            `numpy.ndarray` of such (vectorized call).

            If `fcall` is a `FunctionSet.Vector`, it is wrapped
            as a new `Vector`.

        fapply : callable, optional
            The actual instruction for in-place evaluation.
            Its first argument must be the `fset.range` element
            or the array of such (vectorization) to which the
            result is written.

            If `fapply` is a `FunctionSet.Vector`, it is wrapped
            as a new `Vector`.

        *At least one of the arguments `fcall` and `fapply` must
        be provided.*

        Returns
        -------
        element : `FunctionSet.Vector`
            The new element created from `func`
        """
        if isinstance(fcall, self.Vector):  # no double wrapping
            return self.element(fcall._call, fcall._apply)
        elif isinstance(fapply, self.Vector):
            return self.element(fapply._call, fapply._apply)
        else:
            return self.Vector(self, fcall, fapply)

    def equals(self, other):
        """Test if `other` is equal to this set.

        Returns
        -------
        equals : `boolean`
            `True` if `other` is a `FunctionSet` with same `domain`
            and `range`, `False` otherwise.
        """
<<<<<<< HEAD
        return (isinstance(other, FunctionSet) and
=======
        return (type(self) == type(other) and
>>>>>>> 9ffdb75c
                self.domain == other.domain and
                self.range == other.range)

    def contains(self, other):
        """Test if `other` is contained in this set.

        Returns
        -------
        equals : `boolean`
            `True` if `other` is a `FunctionSet.Vector` whose `space`
            attribute equals this space, `False` otherwise.
        """
        return (isinstance(other, FunctionSet.Vector) and
                self == other.space)

    def __repr__(self):
        """`s.__repr__() <==> repr(s)`."""
        return 'FunctionSet({!r}, {!r})'.format(self.domain, self.range)

<<<<<<< HEAD
    def __str__(self):
        """`s.__str__() <==> str(s)`."""
        return 'FunctionSet({}, {})'.format(self.domain, self.range)

    class Vector(Operator):

        """Representation of a `FunctionSet` element."""

        def __init__(self, fset, fcall=None, fapply=None):
            """Initialize a new instance.

            Parameters
            ----------
            fset : `FunctionSet`
                The set of functions this element lives in
            fcall : callable, optional
                The actual instruction for out-of-place evaluation.
                It must return an `fset.range` element or a
                `numpy.ndarray` of such (vectorized call).
            fapply : callable, optional
                The actual instruction for in-place evaluation.
                Its first argument must be the `fset.range` element
                or the array of such (vectorization) to which the
                result is written.

            *At least one of the arguments `fcall` and `fapply` must
            be provided.*
            """
            if not isinstance(fset, FunctionSet):
                raise TypeError(errfmt('''
                `fset` {} not a `FunctionSet` instance.
                '''.format(fset)))
=======
    class Vector(LinearSpace.Vector, fun.Operator):
        """ A Vector in a FunctionSpace
>>>>>>> 9ffdb75c

            if fcall is None and fapply is None:
                raise ValueError('`fcall` and `fapply` cannot both be `None`.')

            if fcall is not None and not callable(fcall):
                raise TypeError(errfmt('''
                `fcall` {} is not callable.'''.format(fcall)))

            if fapply is not None and not callable(fapply):
                raise TypeError(errfmt('''
                `fapply` {} is not callable.'''.format(fapply)))

            self._space = fset
            if fcall is not None:
                self._call = fcall
            if fapply is not None:
                self._apply = fapply

        @property
        def space(self):
            """Return `space` attribute."""
            return self._space

        @property
        def domain(self):
            """The function domain (abstract in `Operator`)."""
            return self.space.domain

        @property
        def range(self):
            """The function range (abstract in `Operator`)."""
            return self.space.range

        def equals(self, other):
            """Test `other` for equality.

            Returns
            -------
            equals : `bool`
                `True` if `other` is a `FunctionSet.Vector` with
                `other.space` equal to this vector's space and
                the call and apply implementations of `other` and
                this vector are equal. `False` otherwise.
            """
            return (isinstance(other, FunctionSet.Vector) and
                    self.space == other.space and
                    self._call == other._call and
                    self._apply == other._apply)

        def __call__(self, *inp):
            """Vectorized and multi-argument out-of-place evaluation.

            Parameters
            ----------
            inp1,...,inpN : `object`
                Input arguments for the function evaluation.

            Returns
            -------
            outp : `range` element or array of elements
                Result of the function evaluation.

            Raises
            ------
            If `outp` is not a `range` element or a `numpy.ndarray`
            with `outp[0] in range`, a `TypeError` is raised.
            """
            if inp in self.domain:
                # single value list: f(0, 1, 2)
                pass
            elif inp[0] in self.domain:
                # single array: f([0, 1, 2])
                pass
            elif isinstance(self.domain, IntervalProd):
                # Vectorization only allowed in this case

                # First case: (N, d) array of points, where d = dimension
                if (isinstance(inp[0], np.ndarray) and
                        inp[0].ndim == 2 and
                        inp[0].shape[1] == self.domain.dim):
                    min_coords = np.min(inp[0], axis=0)
                    max_coords = np.max(inp[0], axis=0)

                # Second case: d meshgrid type arrays
                elif (len(inp) == self.domain.dim and
                      all(isinstance(vec, np.ndarray) for vec in inp)):
                    min_coords = [np.min(vec) for vec in inp]
                    max_coords = [np.max(vec) for vec in inp]

                if (min_coords not in self.domain or
                        max_coords not in self.domain):
                    raise ValueError('`inp` contains points outside '
                                     '`domain` {}.'.format(self.domain))
            else:
                raise TypeError('`inp` is neither an element of the function '
                                'domain {} nor an array or meshgrid-type '
                                'coordinate list.'.format(self.domain))

            outp = self._call(*inp)

            if not (outp in self.range or
                    (isinstance(outp, np.ndarray) and
                     outp.flat[0] in self.range)):
                raise TypeError(errfmt('''
                result {!r} not an element or an array of elements of
                `range` {}.'''.format(outp, self.range)))

            return outp

        def _apply(self, outp, *inp):
            """Vectorized and multi-argument in-place evaluation.

            Parameters
            ----------
            outp : `range` element or array of elements
                Element(s) to which the result is written.
            inp1,...,inpN : `object`
                Input arguments for the function evaluation.

            Returns
            -------
            None

            Raises
            ------
            If `outp` is not a `range` element or a `numpy.ndarray`
            with `outp[0] in range`, a `TypeError` is raised.
            """
            if not (outp in self.range or
                    (isinstance(outp, np.ndarray) and
                     outp.flat[0] in self.range)):
                raise TypeError(errfmt('''
                result {!r} not an element or an array of elements of
                `range` {}.'''.format(outp, self.range)))

            return self._apply(outp, *inp)

        def __eq__(self, other):
            """`vec.__eq__(other) <==> vec == other`"""
            return self.equals(other)

        def __ne__(self, other):
            """`vec.__ne__(other) <==> vec != other`"""
            return not self.equals(other)

<<<<<<< HEAD
=======
class L2(FunctionSpace):
    """The space of square integrable functions on some domain
    """
>>>>>>> 9ffdb75c

class FunctionSpace(FunctionSet, Algebra):

    """A vector space of functions."""

<<<<<<< HEAD
    def __init__(self, dom, field):
        """Initialize a new instance.

        Parameters
        ----------
        dom : `Set`
            The domain of the functions.
        field : `RealNumbers` or `ComplexNumbers` instance
            The range of the functions.
        """
        if not isinstance(dom, Set):
            raise TypeError(errfmt('''
            `dom` {} not a `Set` instance.'''.format(dom)))

        if not (isinstance(field, RealNumbers) or
                isinstance(field, ComplexNumbers)):
            raise TypeError(errfmt('''
            `field` {} not a `RealNumbers` or `ComplexNumbers` instance.
            '''.format(field)))
=======
    def __str__(self):
        if isinstance(self.field, RealNumbers):
            return "L2(" + str(self.domain) + ")"
        else:
            return "L2(" + str(self.domain) + ", " + str(self.field) + ")"
>>>>>>> 9ffdb75c

        super().__init__(dom, field)
        self._field = field

<<<<<<< HEAD
    @property
    def field(self):
        """Return `field` attribute."""
        return self._field
=======
    class Vector(FunctionSpace.Vector):
        """ A Vector in a L2-space
>>>>>>> 9ffdb75c

    def element(self, fcall=None, fapply=None):
        """Create a `FunctionSet` element.

        Parameters
        ----------
        fcall : callable, optional
            The actual instruction for out-of-place evaluation.
            It must return an `fset.range` element or a
            `numpy.ndarray` of such (vectorized call).

            If `fcall` is a `FunctionSet.Vector`, it is wrapped
            as a new `FunctionSpace.Vector`.

        fapply : callable, optional
            The actual instruction for in-place evaluation.
            Its first argument must be the `fset.range` element
            or the array of such (vectorization) to which the
            result is written.

            If `fapply` is a `FunctionSet.Vector`, it is wrapped
            as a new `FunctionSpace.Vector`.

        Returns
        -------
        `element` : `FunctionSpace.Vector`
            The new element.
        """
        if fcall is None and fapply is None:
            return self.zero()
        elif isinstance(fcall, FunctionSet.Vector):  # no double wrapping
            return self.element(fcall._call, fcall._apply)
        elif isinstance(fapply, FunctionSet.Vector):
            return self.element(fapply._call, fapply._apply)
        else:
            return self.Vector(self, fcall, fapply)

    def _lincomb(self, z, a, x, b, y):
        """Raw linear combination of `x` and `y`.

        Note
        ----
        The additions and multiplications are implemented via a simple
        Python function, so the resulting function is probably slow.
        """
        # Store to allow aliasing
        x_old_call = x._call
        x_old_apply = x._apply
        y_old_call = y._call
        y_old_apply = y._apply

        def lincomb_call(*inp):
            """Linear combination, call version."""
            # Due to vectorization, at least one call must be made to
            # ensure the correct final shape. The rest is optimized as
            # far as possible.
            if a == 0 and b != 0:
                outp = y_old_call(*inp)
                if b != 1:
                    outp *= b
            elif b == 0:  # Contains the case a == 0
                outp = x_old_call(*inp)
                if a != 1:
                    outp *= a
            else:
                outp = x_old_call(*inp)
                if a != 1:
                    outp *= a
                tmp = y_old_call(*inp)
                if b != 1:
                    tmp *= b
                outp += tmp

            return outp

        def lincomb_apply(outp, *inp):
            """Linear combination, apply version."""
            # TODO: allow also CudaRn-like container types
            if not isinstance(outp, np.ndarray):
                raise TypeError(errfmt('''
                in-place evaluation only possible if `outp` is a
                `numpy.ndarray`.'''))
            if a == 0 and b == 0:
                outp *= 0
            elif a == 0 and b != 0:
                y_old_apply(outp, *inp)
                if b != 1:
                    outp *= b
            elif b == 0 and a != 0:
                x_old_apply(outp, *inp)
                if a != 1:
                    outp *= a
            else:
                tmp = np.empty_like(outp)
                x_old_apply(outp, *inp)
                y_old_apply(tmp, *inp)
                if a != 1:
                    outp *= a
                if b != 1:
                    tmp *= b

                outp += tmp

        z._call = lincomb_call
        z._apply = lincomb_apply

    def zero(self):
        """The function mapping everything to zero.

        Since `lincomb` is slow, we implement this function directly.
        """
        def zero_(*_):
            """The zero function."""
            return self.field.element(0.0)
        return self.element(zero_)

    def equals(self, other):
        """Test if `other` is equal to this space.

        Returns
        -------
        equals : `boolean`
            `True` if `other` is a `FunctionSpace` with same `domain`
            and `range`, `False` otherwise.
        """
        return (isinstance(other, FunctionSpace) and
                self.domain == other.domain and
                self.range == other.range)

    def _multiply(x, y):
        """Raw pointwise multiplication of two functions.

        Note
        ----
        The multiplication is implemented with a simple Python
        function, so the resulting function object is probably slow.
        """
        x_old = x.function
        y_old = y.function

        def product(arg):
            """The actual product function."""
            return x_old(arg) * y_old(arg)
        y._function = product

    class Vector(FunctionSet.Vector, Algebra.Vector):

        """Representation of a `FunctionSpace` element."""

        def __init__(self, fspace, fcall=None, fapply=None):
            """Initialize a new instance.

            Parameters
            ----------
            fspace : `FunctionSpace`
                The set of functions this element lives in
            fcall : callable, optional
                The actual instruction for out-of-place evaluation.
                It must return an `fset.range` element or a
                `numpy.ndarray` of such (vectorized call).
            fapply : callable, optional
                The actual instruction for in-place evaluation.
                Its first argument must be the `fset.range` element
                or the array of such (vectorization) to which the
                result is written.

            *At least one of the arguments `fcall` and `fapply` must
            be provided.*
            """
            if not isinstance(fspace, FunctionSpace):
                raise TypeError(errfmt('''
                `fspace` {} not a `FunctionSpace` instance.'''.format(fspace)))

            super().__init__(fspace, fcall, fapply)


if __name__ == '__main__':
    import doctest
    doctest.testmod()<|MERGE_RESOLUTION|>--- conflicted
+++ resolved
@@ -15,8 +15,9 @@
 # You should have received a copy of the GNU General Public License
 # along with ODL.  If not, see <http://www.gnu.org/licenses/>.
 
-"""
-Support for functionspaces, such as L2.
+"""Spaces of functions  with common domain and range.
+
+TODO: document properly
 """
 
 # Imports for common Python 2/3 codebase
@@ -30,27 +31,15 @@
 import numpy as np
 
 # ODL imports
-<<<<<<< HEAD
 from odl.operator.operator import Operator
 from odl.space.domain import IntervalProd
-=======
-import odl.operator.operator as fun
-from odl.space.space import LinearSpace
->>>>>>> 9ffdb75c
 from odl.space.set import RealNumbers, ComplexNumbers, Set
 from odl.space.space import Algebra
-from odl.utility.utility import errfmt
 
 
 class FunctionSet(Set):
 
-<<<<<<< HEAD
     """A general set of functions with common domain and range.
-=======
-# Example of a space:
-class FunctionSpace(LinearSpace):
-    """ The space of scalar valued functions on some domain
->>>>>>> 9ffdb75c
 
     Attributes
     ----------
@@ -105,12 +94,10 @@
             The range of the functions.
         """
         if not isinstance(dom, Set):
-            raise TypeError(errfmt('''
-            `dom` {} not a `Set` instance.'''.format(dom)))
+            raise TypeError('domain {} not a `Set` instance.'.format(dom))
 
         if not isinstance(ran, Set):
-            raise TypeError(errfmt('''
-            `ran` {} not a `Set` instance.'''.format(dom)))
+            raise TypeError('range {} not a `Set` instance.'.format(dom))
 
         self._domain = dom
         self._range = ran
@@ -171,11 +158,7 @@
             `True` if `other` is a `FunctionSet` with same `domain`
             and `range`, `False` otherwise.
         """
-<<<<<<< HEAD
-        return (isinstance(other, FunctionSet) and
-=======
         return (type(self) == type(other) and
->>>>>>> 9ffdb75c
                 self.domain == other.domain and
                 self.range == other.range)
 
@@ -195,7 +178,6 @@
         """`s.__repr__() <==> repr(s)`."""
         return 'FunctionSet({!r}, {!r})'.format(self.domain, self.range)
 
-<<<<<<< HEAD
     def __str__(self):
         """`s.__str__() <==> str(s)`."""
         return 'FunctionSet({}, {})'.format(self.domain, self.range)
@@ -225,24 +207,20 @@
             be provided.*
             """
             if not isinstance(fset, FunctionSet):
-                raise TypeError(errfmt('''
-                `fset` {} not a `FunctionSet` instance.
-                '''.format(fset)))
-=======
-    class Vector(LinearSpace.Vector, fun.Operator):
-        """ A Vector in a FunctionSpace
->>>>>>> 9ffdb75c
+                raise TypeError('function set {} not a `FunctionSet` '
+                                'instance.'.format(fset))
 
             if fcall is None and fapply is None:
-                raise ValueError('`fcall` and `fapply` cannot both be `None`.')
+                raise ValueError('call function and apply function cannot '
+                                 'both be `None`.')
 
             if fcall is not None and not callable(fcall):
-                raise TypeError(errfmt('''
-                `fcall` {} is not callable.'''.format(fcall)))
+                raise TypeError('call function {} is not callable.'
+                                ''.format(fcall))
 
             if fapply is not None and not callable(fapply):
-                raise TypeError(errfmt('''
-                `fapply` {} is not callable.'''.format(fapply)))
+                raise TypeError('apply function {} is not callable.'
+                                ''.format(fapply))
 
             self._space = fset
             if fcall is not None:
@@ -323,10 +301,10 @@
 
                 if (min_coords not in self.domain or
                         max_coords not in self.domain):
-                    raise ValueError('`inp` contains points outside '
+                    raise ValueError('input contains points outside '
                                      '`domain` {}.'.format(self.domain))
             else:
-                raise TypeError('`inp` is neither an element of the function '
+                raise TypeError('input is neither an element of the function '
                                 'domain {} nor an array or meshgrid-type '
                                 'coordinate list.'.format(self.domain))
 
@@ -335,9 +313,9 @@
             if not (outp in self.range or
                     (isinstance(outp, np.ndarray) and
                      outp.flat[0] in self.range)):
-                raise TypeError(errfmt('''
-                result {!r} not an element or an array of elements of
-                `range` {}.'''.format(outp, self.range)))
+                raise TypeError('result {!r} not an element or an array of '
+                                'elements of the function range {}.'
+                                ''.format(outp, self.range))
 
             return outp
 
@@ -363,9 +341,9 @@
             if not (outp in self.range or
                     (isinstance(outp, np.ndarray) and
                      outp.flat[0] in self.range)):
-                raise TypeError(errfmt('''
-                result {!r} not an element or an array of elements of
-                `range` {}.'''.format(outp, self.range)))
+                raise TypeError('result {!r} not an element or an array of '
+                                'elements of the function range {}.'
+                                ''.format(outp, self.range))
 
             return self._apply(outp, *inp)
 
@@ -377,18 +355,11 @@
             """`vec.__ne__(other) <==> vec != other`"""
             return not self.equals(other)
 
-<<<<<<< HEAD
-=======
-class L2(FunctionSpace):
-    """The space of square integrable functions on some domain
-    """
->>>>>>> 9ffdb75c
 
 class FunctionSpace(FunctionSet, Algebra):
 
     """A vector space of functions."""
 
-<<<<<<< HEAD
     def __init__(self, dom, field):
         """Initialize a new instance.
 
@@ -396,38 +367,24 @@
         ----------
         dom : `Set`
             The domain of the functions.
-        field : `RealNumbers` or `ComplexNumbers` instance
+        field : `RealNumbers` or `ComplexNumbers`
             The range of the functions.
         """
         if not isinstance(dom, Set):
-            raise TypeError(errfmt('''
-            `dom` {} not a `Set` instance.'''.format(dom)))
+            raise TypeError('domain {} not a `Set` instance.'.format(dom))
 
         if not (isinstance(field, RealNumbers) or
                 isinstance(field, ComplexNumbers)):
-            raise TypeError(errfmt('''
-            `field` {} not a `RealNumbers` or `ComplexNumbers` instance.
-            '''.format(field)))
-=======
-    def __str__(self):
-        if isinstance(self.field, RealNumbers):
-            return "L2(" + str(self.domain) + ")"
-        else:
-            return "L2(" + str(self.domain) + ", " + str(self.field) + ")"
->>>>>>> 9ffdb75c
+            raise TypeError('field {} not a `RealNumbers` or `ComplexNumbers` '
+                            'instance.'.format(field))
 
         super().__init__(dom, field)
         self._field = field
 
-<<<<<<< HEAD
     @property
     def field(self):
         """Return `field` attribute."""
         return self._field
-=======
-    class Vector(FunctionSpace.Vector):
-        """ A Vector in a L2-space
->>>>>>> 9ffdb75c
 
     def element(self, fcall=None, fapply=None):
         """Create a `FunctionSet` element.
@@ -507,9 +464,8 @@
             """Linear combination, apply version."""
             # TODO: allow also CudaRn-like container types
             if not isinstance(outp, np.ndarray):
-                raise TypeError(errfmt('''
-                in-place evaluation only possible if `outp` is a
-                `numpy.ndarray`.'''))
+                raise TypeError('in-place evaluation only possible if output '
+                                'is of type `numpy.ndarray`.')
             if a == 0 and b == 0:
                 outp *= 0
             elif a == 0 and b != 0:
@@ -598,8 +554,8 @@
             be provided.*
             """
             if not isinstance(fspace, FunctionSpace):
-                raise TypeError(errfmt('''
-                `fspace` {} not a `FunctionSpace` instance.'''.format(fspace)))
+                raise TypeError('function space {} not a `FunctionSpace` '
+                                'instance.'.format(fspace))
 
             super().__init__(fspace, fcall, fapply)
 
