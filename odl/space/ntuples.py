﻿# Copyright 2014, 2015 The ODL development group
#
# This file is part of ODL.
#
# ODL is free software: you can redistribute it and/or modify
# it under the terms of the GNU General Public License as published by
# the Free Software Foundation, either version 3 of the License, or
# (at your option) any later version.
#
# ODL is distributed in the hope that it will be useful,
# but WITHOUT ANY WARRANTY; without even the implied warranty of
# MERCHANTABILITY or FITNESS FOR A PARTICULAR PURPOSE.  See the
# GNU General Public License for more details.
#
# You should have received a copy of the GNU General Public License
# along with ODL.  If not, see <http://www.gnu.org/licenses/>.

"""CPU implementations of ``n``-dimensional Cartesian spaces.

This is a default implementation of :math:`A^n` for an arbitrary set
<<<<<<< HEAD
:math:`A` as well as the real and complex spaces :math:`R^n` and
:math:`C^n`. The data is represented by NumPy arrays.
=======
:math:`A` as well as the real and `complex` spaces :math:`R^n` and
:math:`C^n`. The latter two each come in a basic version with vector
multiplication only and as metric, normed, Hilbert and Euclidean space
variants. The data is represented by NumPy arrays.
>>>>>>> 9a8fe73f
"""

# Imports for common Python 2/3 codebase
from __future__ import print_function, division, absolute_import

from future import standard_library
standard_library.install_aliases()
from builtins import int, super
from future.utils import native

# External module imports
# pylint: disable=no-name-in-module
import ctypes
from functools import partial
from math import sqrt
import numpy as np
import platform
import scipy as sp

# ODL imports
from odl.operator.operator import Operator
from odl.space.base_ntuples import NtuplesBase, FnBase, FnWeightingBase
<<<<<<< HEAD
from odl.util.utility import (
    dtype_repr, is_real_dtype, is_real_floating_dtype,
    is_complex_floating_dtype)
=======
from odl.util.utility import dtype_repr
from odl.util.utility import is_real_dtype, is_complex_dtype
>>>>>>> 9a8fe73f


__all__ = ('Ntuples', 'Fn', 'Cn', 'Rn',
           'MatVecOperator', 'FnWeighting',
           'FnMatrixWeighting', 'FnVectorWeighting', 'FnConstWeighting',
           'weighted_dist', 'weighted_norm', 'weighted_inner')


_TYPE_MAP_C2R = {np.dtype('float32'): np.dtype('float32'),
                 np.dtype('float64'): np.dtype('float64'),
                 np.dtype('complex64'): np.dtype('float32'),
                 np.dtype('complex128'): np.dtype('float64')}

_TYPE_MAP_R2C = {np.dtype('float32'): np.dtype('complex64'),
                 np.dtype('float64'): np.dtype('complex128')}

if platform.system() == 'Linux':
    _TYPE_MAP_C2R.update({np.dtype('float128'): np.dtype('float128'),
                          np.dtype('complex256'): np.dtype('float128')})
    _TYPE_MAP_R2C.update({np.dtype('float128'): np.dtype('complex256')})


_BLAS_DTYPES = (np.dtype('float32'), np.dtype('float64'),
                np.dtype('complex64'), np.dtype('complex128'))


class Ntuples(NtuplesBase):
<<<<<<< HEAD

    """The set of n-tuples of arbitrary type."""
=======

    """The set of n-tuples of arbitrary type.

    Notes
    -----
    See the module documentation for attributes, methods etc.
    """
>>>>>>> 9a8fe73f

    def element(self, inp=None, data_ptr=None):
        """Create a new element.

        Parameters
        ----------
        inp : array-like or scalar, optional
            Input to initialize the new element.

            If ``inp`` is `None`, an empty element is created with no
            guarantee of its state (memory allocation only).

            If ``inp`` is a `numpy.ndarray` of shape ``(size,)`` and the
            same data type as this space, the array is wrapped, not
            copied.
            Other array-like objects are copied (with broadcasting
            if necessary).

            If a single value is given, it is copied to all entries.

        Returns
        -------
        element : :class:`Ntuples.Vector`
            The new element created (from ``inp``).

        Notes
        -----
        This method preserves "array views" of correct size and type,
        see the examples below.

        Examples
        --------
        >>> strings3 = Ntuples(3, dtype='U1')  # 1-char strings
        >>> x = strings3.element(['w', 'b', 'w'])
        >>> print(x)
        [w, b, w]
        >>> x.space
        Ntuples(3, '<U1')

        Construction from data pointer:

        >>> int3 = Ntuples(3, dtype='int')
        >>> x = int3.element([1, 2, 3])
        >>> y = int3.element(data_ptr=x.data_ptr)
        >>> print(y)
        [1, 2, 3]
        >>> y[0] = 5
        >>> print(x)
        [5, 2, 3]
        """
        if inp is None:
            if data_ptr is None:
                arr = np.empty(self.size, dtype=self.dtype)
                return self.Vector(self, arr)
            else:
                ctype_array_def = ctypes.c_byte * (self.size *
                                                   self.dtype.itemsize)
                as_ctype_array = ctype_array_def.from_address(data_ptr)
                as_numpy_array = np.ctypeslib.as_array(as_ctype_array)
                arr = as_numpy_array.view(dtype=self.dtype)
                return self.Vector(self, arr)
        else:
            if data_ptr is None:
                inp = np.atleast_1d(inp).astype(self.dtype, copy=False)

                if inp.shape == (1,):
                    arr = np.empty(self.size, dtype=self.dtype)
                    arr[:] = inp
                elif inp.shape == (self.size,):
                    arr = inp
                else:
                    raise ValueError('input shape {} not broadcastable to '
                                     'shape ({},).'.format(inp.shape,
                                                           self.size))

                return self.Vector(self, arr)
            else:
                raise ValueError('Cannot provide both `inp` and `data_ptr`')

    class Vector(NtuplesBase.Vector):

<<<<<<< HEAD
        """Representation of an :class:`NTuples` element."""
=======
        """Representation of an :class:`Ntuples` element.

        Notes
        -----
        See the module documentation for attributes, methods etc.
        """
>>>>>>> 9a8fe73f

        def __init__(self, space, data):
            """Initialize a new instance."""
            if not isinstance(space, Ntuples):
                raise TypeError('{!r} not an `Ntuples` instance.'
                                ''.format(space))

            if not isinstance(data, np.ndarray):
                raise TypeError('data {!r} not a `numpy.ndarray` instance.'
                                ''.format(data))

            if data.dtype != space.dtype:
                raise TypeError('data {!r} not of dtype `{!r}`.'
                                ''.format(data, space.dtype))

            self._data = data

            super().__init__(space)

        @property
        def data(self):
            """The raw numpy array representing the data."""
            return self._data

        def asarray(self, start=None, stop=None, step=None, out=None):
            """Extract the data of this array as a numpy array.

            Parameters
            ----------
            start : `int`, optional (default: `None`)
                Start position. None means the first element.
            start : `int`, optional (default: `None`)
                One element past the last element to be extracted.
                None means the last element.
            start : `int`, optional (default: `None`)
                Step length. None means 1.
            out : `numpy.ndarray`, optional (default: `None`)
                Array in which the result should be written in-place.
                Has to be contiguous and of the correct dtype.

            Returns
            -------
            asarray : `numpy.ndarray`
                Numpy array of the same type as the space.

            Examples
            --------
            >>> import ctypes
            >>> vec = Ntuples(3, 'float').element([1, 2, 3])
            >>> vec.asarray()
            array([ 1.,  2.,  3.])
            >>> vec.asarray(start=1, stop=3)
            array([ 2.,  3.])

            Using the out parameter

            >>> out = np.empty((3,), dtype='float')
            >>> result = vec.asarray(out=out)
            >>> out
            array([ 1.,  2.,  3.])
            >>> result is out
            True
            """
            if out is None:
                return self.data[start:stop:step]
            else:
                out[:] = self.data[start:stop:step]
                return out

        @property
        def data_ptr(self):
            """A raw pointer to the data container.

            Examples
            --------
            >>> import ctypes
            >>> vec = Ntuples(3, 'int32').element([1, 2, 3])
            >>> arr_type = ctypes.c_int32 * 3
            >>> buffer = arr_type.from_address(vec.data_ptr)
            >>> arr = np.frombuffer(buffer, dtype='int32')
            >>> print(arr)
            [1 2 3]

            In-place modification via pointer:

            >>> arr[0] = 5
            >>> print(vec)
            [5, 2, 3]
            """
            return self._data.ctypes.data

        def __eq__(self, other):
            """``vec.__eq__(other) <==> vec == other``.

            Returns
            -------
            equals : `bool`
                `True` if all entries of other are equal to this
                vector's entries, `False` otherwise.

            Notes
            -----
            Space membership is not checked, hence vectors from
            different spaces can be equal.

            Examples
            --------
            >>> vec1 = Ntuples(3, int).element([1, 2, 3])
            >>> vec2 = Ntuples(3, int).element([-1, 2, 0])
            >>> vec1 == vec2
            False
            >>> vec2 = Ntuples(3, int).element([1, 2, 3])
            >>> vec1 == vec2
            True

            Space membership matters:

            >>> vec2 = Ntuples(3, float).element([1, 2, 3])
            >>> vec1 == vec2 or vec2 == vec1
            False
            """
            if other is self:
                return True
            elif other not in self.space:
                return False
            else:
                return np.array_equal(self.data, other.data)

        def copy(self):
            """Create an identical (deep) copy of this vector.

            Returns
            -------
            copy : :class:`Ntuples.Vector`
                The deep copy

            Examples
            --------
            >>> vec1 = Ntuples(3, 'int').element([1, 2, 3])
            >>> vec2 = vec1.copy()
            >>> vec2
            Ntuples(3, 'int').element([1, 2, 3])
            >>> vec1 == vec2
            True
            >>> vec1 is vec2
            False
            """
            return self.space.element(self.data.copy())

        def __getitem__(self, indices):
            """Access values of this vector.

            Parameters
            ----------
            indices : `int` or `slice`
                The position(s) that should be accessed

            Returns
            -------
<<<<<<< HEAD
            values : scalar or :class:`Ntuples.Vector`
=======
            values : :attr:`~odl.NtuplesBase.dtype` element or :class:`~odl.NtuplesBase.Vector`
>>>>>>> 9a8fe73f
                The value(s) at the index (indices)

            Examples
            --------
            >>> str_3 = Ntuples(3, dtype='U6')  # 6-char unicode
            >>> x = str_3.element(['a', 'Hello!', '0'])
            >>> print(x[0])
            a
            >>> print(x[1:3])
            [Hello!, 0]
            >>> x[1:3].space
            Ntuples(2, '<U6')
            """
            try:
                return self.data[int(indices)]  # single index
            except TypeError:
                arr = self.data[indices]
                return type(self.space)(len(arr),
                                        dtype=self.dtype).element(arr)

        def __setitem__(self, indices, values):
            """Set values of this vector.

            Parameters
            ----------
            indices : `int` or `slice`
                The position(s) that should be set
            values : {scalar, array-like, :class:`Ntuples.Vector`}
                The value(s) that are to be assigned.

                If ``indices`` is an integer, ``value`` must be scalar.

                If ``indices`` is a slice, ``value`` must be
                broadcastable to the size of the slice (same size,
                shape ``(1,)`` or single value).

            Returns
            -------
            `None`

            Examples
            --------
            >>> int_3 = Ntuples(3, 'int')
            >>> x = int_3.element([1, 2, 3])
            >>> x[0] = 5
            >>> x
            Ntuples(3, 'int').element([5, 2, 3])

            Assignment from array-like structures or another
            vector:

            >>> y = Ntuples(2, 'short').element([-1, 2])
            >>> x[:2] = y
            >>> x
            Ntuples(3, 'int').element([-1, 2, 3])
            >>> x[1:3] = [7, 8]
            >>> x
            Ntuples(3, 'int').element([-1, 7, 8])
            >>> x[:] = np.array([0, 0, 0])
            >>> x
            Ntuples(3, 'int').element([0, 0, 0])

            Broadcasting is also supported:

            >>> x[1:3] = -2.
            >>> x
            Ntuples(3, 'int').element([0, -2, -2])

            Array views are preserved:

            >>> y = x[::2]  # view into x
            >>> y[:] = -9
            >>> print(y)
            [-9, -9]
            >>> print(x)
            [-9, -2, -9]

            Be aware of unsafe casts and over-/underflows, there
            will be warnings at maximum.

            >>> x = Ntuples(2, 'int8').element([0, 0])
            >>> maxval = 255  # maximum signed 8-bit unsigned int
            >>> x[0] = maxval + 1
            >>> x
            Ntuples(2, 'int8').element([0, 0])
            """
            if isinstance(values, Ntuples.Vector):
                return self.data.__setitem__(indices, values.data)
            else:
                return self.data.__setitem__(indices, values)


def _blas_is_applicable(*args):
    """Whether BLAS routines can be applied or not.

    BLAS routines are available for single and double precision
    `float` or `complex` data only. If the arrays are non-contiguous,
    BLAS methods are usually slower, and array-writing routines do
    not work at all. Hence, only contiguous arrays are allowed.

    Parameters
    ----------
    x1,...,xN : :class:`~odl.NtuplesBase.Vector`
        The vectors to be tested for BLAS conformity
    """
    if len(args) == 0:
        return False

    return (all(x.dtype == args[0].dtype and
                x.dtype in _BLAS_DTYPES and
                x.data.flags.contiguous
                for x in args))


def _lincomb(a, x1, b, x2, out, dtype):
    """Raw linear combination depending on data type."""

    # Shortcut for small problems
    if x1.size < 100:  # small array optimization
        out.data[:] = a * x1.data + b * x2.data
        return

    # Use blas for larger problems
    def fallback_axpy(x1, x2, n, a):
        """Fallback axpy implementation avoiding copy."""
        if a != 0:
            x2 /= a
            x2 += x1
            x2 *= a
        return x2

    def fallback_scal(a, x, n):
        """Fallback scal implementation."""
        x *= a
        return x

    def fallback_copy(x1, x2, n):
        """Fallback copy implementation."""
        x2[...] = x1[...]
        return x2

    if _blas_is_applicable(x1, x2, out):
        # pylint: disable=unbalanced-tuple-unpacking
        axpy, scal, copy = sp.linalg.blas.get_blas_funcs(
            ['axpy', 'scal', 'copy'], arrays=(x1.data, x2.data, out.data))
    else:
        axpy, scal, copy = (fallback_axpy, fallback_scal, fallback_copy)

    if x1 is x2 and b != 0:
        # x1 is aligned with x2 -> out = (a+b)*x1
        _lincomb(a+b, x1, 0, x1, out, dtype)
    elif out is x1 and out is x2:
        # All the vectors are aligned -> out = (a+b)*out
        scal(a+b, out.data, native(out.size))
    elif out is x1:
        # out is aligned with x1 -> out = a*out + b*x2
        if a != 1:
            scal(a, out.data, native(out.size))
        if b != 0:
            axpy(x2.data, out.data, native(out.size), b)
    elif out is x2:
        # out is aligned with x2 -> out = a*x1 + b*out
        if b != 1:
            scal(b, out.data, native(out.size))
        if a != 0:
            axpy(x1.data, out.data, native(out.size), a)
    else:
        # We have exhausted all alignment options, so x1 != x2 != out
        # We now optimize for various values of a and b
        if b == 0:
            if a == 0:  # Zero assignment -> out = 0
                out.data[:] = 0
            else:  # Scaled copy -> out = a*x1
                copy(x1.data, out.data, native(out.size))
                if a != 1:
                    scal(a, out.data, native(out.size))
        else:
            if a == 0:  # Scaled copy -> out = b*x2
                copy(x2.data, out.data, native(out.size))
                if b != 1:
                    scal(b, out.data, native(out.size))

            elif a == 1:  # No scaling in x1 -> out = x1 + b*x2
                copy(x1.data, out.data, native(out.size))
                axpy(x2.data, out.data, native(out.size), b)
            else:  # Generic case -> out = a*x1 + b*x2
                copy(x2.data, out.data, native(out.size))
                if b != 1:
                    scal(b, out.data, native(out.size))
                axpy(x1.data, out.data, native(out.size), a)


def _repr_space_funcs(space):
    inner_str = ''

    weight = 1.0
    if space._space_funcs._dist_using_inner:
        inner_str += ', dist_using_inner=True'
    if isinstance(space._space_funcs, FnCustomInnerProduct):
        inner_str += ', inner=<custom inner>'
    elif isinstance(space._space_funcs, FnCustomNorm):
        inner_str += ', norm=<custom norm>'
    elif isinstance(space._space_funcs, FnCustomDist):
        inner_str += ', norm=<custom dist>'
    elif isinstance(space._space_funcs, FnConstWeighting):
        weight = space._space_funcs.const
        if weight != 1.0:
            inner_str += ', weight={}'.format(weight)
    elif isinstance(space._space_funcs, FnMatrixWeighting):
        weight = space._space_funcs.matrix
        inner_str += ', weight={!r}'.format(weight)

    exponent = space._space_funcs.exponent
    if exponent != 2.0:
        inner_str += ', exponent={}'.format(exponent)

    return inner_str


class Fn(FnBase, Ntuples):

    """The vector space :math:`\mathbb{F}^n` with vector multiplication.

<<<<<<< HEAD
    This space implements n-tuples of elements from a field :math:`\mathbb{F}`,
    which can be the real or the `complex` numbers.

    Its elements are represented as instances of the inner
    :class:`Fn.Vector` class.
=======
    This space implements n-tuples of elements from a field :math:`F`,
    which can be the real or the complex numbers.

    Its elements are represented as instances of the inner :class:`Fn.Vector`
    class.

    Notes
    -----
    See the module documentation for attributes, methods etc.
>>>>>>> 9a8fe73f
    """

    def __init__(self, size, dtype, **kwargs):
        """Initialize a new instance.

        Parameters
        ----------
        size : positive `int`
            The number of dimensions of the space
        dtype : `object`
            The data type of the storage array. Can be provided in any
            way the `numpy.dtype` function understands, most notably
            as built-in type, as `numpy.dtype` or as `string`.

            Only scalar data types are allowed.

        kwargs : {'weight', 'exponent', 'dist', 'norm', 'inner',
                  'dist_using_inner'}
            'weight' : array-like, float or `None`
                Use weighted inner product, norm, and dist.

                `None` (default):
                    No weighting, use standard functions

                `float`:
                    Weighting by a constant

                array-like:
                    Weighting by a matrix (2-dim. array) or a vector
                    (1-dim. array, corresponds to a diagonal matrix).
                    A matrix can also be given as a sparse matrix
                    (`scipy.sparse.spmatrix`).

                This option cannot be combined with ``dist``,
                ``norm`` or ``inner``.

            'exponent' : positive `float`
                Exponent of the norm. For values other than 2.0, no
                inner product is defined.
                If `weight` is a sparse matrix, only 1.0, 2.0 and `inf`
                are allowed.

<<<<<<< HEAD
                This option is ignored if ``dist``, ``norm`` or
                ``inner`` is given.
=======
                matrix : Use functions weighted by a matrix. The matrix
                can be dense (:class:`numpy.matrix`) or sparse
                (``scipy.sparse.spmatrix``).
>>>>>>> 9a8fe73f

                Default: 2.0

            'dist' : `callable`, optional
                The distance function defining a metric on
                :math:`\mathbb{F}^n`.
                It must accept two :class:`Fn.Vector` arguments and
                fulfill the following mathematical conditions for any
                three vectors :math:`x, y, z`:

                - :math:`d(x, y) = d(y, x)`
                - :math:`d(x, y) \geq 0`
                - :math:`d(x, y) = 0 \Leftrightarrow x = y`
                - :math:`d(x, y) \geq d(x, z) + d(z, y)`

                By default, ``dist(x, y)`` is calculated as
                ``norm(x - y)``. This creates an intermediate array
                ``x-y``, which can be
                avoided by choosing ``dist_using_inner=True``.

                This option cannot be combined with :obj:`weight`,
                ``norm`` or ``inner``.

            'norm' : `callable`, optional
                The norm implementation. It must accept an
                :class:`Fn.Vector` argument, return a
                :class:`RealNumber` and satisfy the following
                conditions for all vectors :math:`x, y` and scalars
                :math:`s`:

                - :math:`\lVert x\\rVert \geq 0`
                - :math:`\lVert x\\rVert = 0 \Leftrightarrow x = 0`
                - :math:`\lVert s x\\rVert = \lvert s \\rvert
                  \lVert x\\rVert`
                - :math:`\lVert x + y\\rVert \leq \lVert x\\rVert +
                  \lVert y\\rVert`.

                By default, ``norm(x)`` is calculated as
                ``inner(x, x)``.

                This option cannot be combined with :obj:`weight`,
                ``dist`` or ``inner``.

            'inner' : `callable`, optional
                The inner product implementation. It must accept two
                :class:`Fn.Vector` arguments, return a element from
                the field of the space (real or complex number) and
                satisfy the following conditions for all vectors
                :math:`x, y, z` and scalars :math:`s`:

                - :math:`\langle x,y\\rangle =
                  \overline{\langle y,x\\rangle}`
                - :math:`\langle sx, y\\rangle = s \langle x, y\\rangle`
                - :math:`\langle x+z, y\\rangle = \langle x,y\\rangle +
                  \langle z,y\\rangle`
                - :math:`\langle x,x\\rangle = 0 \Leftrightarrow x = 0`

                This option cannot be combined with :obj:`weight`,
                ``dist`` or ``norm``.

            dist_using_inner : `bool`, optional
                Calculate ``dist`` using the formula

                :math:`\lVert x-y \\rVert^2 = \lVert x \\rVert^2 +
                \lVert y \\rVert^2 - 2\Re \langle x, y \\rangle`.

                This avoids the creation of new arrays and is thus faster
                for large arrays. On the downside, it will not evaluate to
                exactly zero for equal (but not identical) :math:`x` and
                :math:`y`.

                This option can only be used if ``exponent`` is 2.0.

                Default: `False`.
        """
        super().__init__(size, dtype)

        dist = kwargs.pop('dist', None)
        norm = kwargs.pop('norm', None)
        inner = kwargs.pop('inner', None)
        weight = kwargs.pop('weight', None)
        exponent = kwargs.pop('exponent', 2.0)
        dist_using_inner = bool(kwargs.pop('dist_using_inner', False))

        # Check validity of option combination (3 or 4 out of 4 must be None)
        if sum(x is None for x in (dist, norm, inner, weight)) < 3:
            raise ValueError('invalid combination of options `weight`, '
                             '`dist`, `norm` and `inner`.')
        if weight is not None:
            if np.isscalar(weight):
                self._space_funcs = FnConstWeighting(
                    weight, exponent, dist_using_inner=dist_using_inner)
            elif weight is None:
                pass
            elif isinstance(weight, sp.sparse.spmatrix):
                self._space_funcs = FnMatrixWeighting(
                    weight, exponent, dist_using_inner=dist_using_inner)
            else:  # last possibility: make a matrix
                arr = np.asarray(weight)
                if arr.dtype == object:
                    raise ValueError('invalid weight argument {}.'
                                     ''.format(weight))
                if arr.ndim == 1:
                    self._space_funcs = FnVectorWeighting(
                        arr, exponent, dist_using_inner=dist_using_inner)
                elif arr.ndim == 2:
                    self._space_funcs = FnMatrixWeighting(
                        arr, exponent, dist_using_inner=dist_using_inner)
                else:
                    raise ValueError('array-like input {} is not 1- or '
                                     '2-dimensional.'.format(weight))

        elif dist is not None:
            self._space_funcs = FnCustomDist(dist)
        elif norm is not None:
            self._space_funcs = FnCustomNorm(norm)
        elif inner is not None:
            self._space_funcs = FnCustomInnerProduct(inner)
        else:  # all None -> no weighing
            self._space_funcs = FnNoWeighting(
                exponent, dist_using_inner=dist_using_inner)

        if is_real_dtype(self.dtype):
            self._real_dtype = self.dtype
        else:
            self._real_dtype = _TYPE_MAP_C2R[self.dtype]

    @property
    def exponent(self):
        """Exponent of the norm and distance."""
        return self._space_funcs.exponent

    @property
    def real_dtype(self):
        """The corresponding real data type of this space."""
        return self._real_dtype

    def _lincomb(self, a, x1, b, x2, out):
        """Linear combination of ``x1`` and ``x2``.

        Calculate ``out = a*x1 + b*x2`` using optimized BLAS
        routines if possible.

        Parameters
        ----------
<<<<<<< HEAD
        a, b : :attr:`field` element
            Scalars to multiply x and y with
=======
        a, b : :attr:`~odl.FnBase.field` element
            Scalar to multiply x and y with.
>>>>>>> 9a8fe73f
        x1, x2 : :class:`Fn.Vector`
            The summands
        out : :class:`Fn.Vector`
            The vector to which the result is written

        Returns
        -------
        `None`

        Examples
        --------
        >>> c3 = Cn(3)
        >>> x = c3.element([1+1j, 2-1j, 3])
        >>> y = c3.element([4+0j, 5, 6+0.5j])
        >>> out = c3.element()
        >>> c3.lincomb(2j, x, 3-1j, y, out)  # out is returned
        Cn(3).element([(10-2j), (17-1j), (18.5+1.5j)])
        >>> out
        Cn(3).element([(10-2j), (17-1j), (18.5+1.5j)])
        """
        _lincomb(a, x1, b, x2, out, self.dtype)

    def _dist(self, x1, x2):
        """Calculate the distance between two vectors.

        Parameters
        ----------
        x1, x2 : :class:`Fn.Vector`
            Vectors whose mutual distance is calculated

        Returns
        -------
        dist : `float`
            Distance between the vectors

        Examples
        --------
        >>> from numpy.linalg import norm
        >>> c2_2 = Cn(2, dist=lambda x, y: norm(x - y, ord=2))
        >>> x = c2_2.element([3+1j, 4])
        >>> y = c2_2.element([1j, 4-4j])
        >>> c2_2.dist(x, y)
        5.0

        >>> c2_2 = Cn(2, dist=lambda x, y: norm(x - y, ord=1))
        >>> x = c2_2.element([3+1j, 4])
        >>> y = c2_2.element([1j, 4-4j])
        >>> c2_2.dist(x, y)
        7.0
        """
        return self._space_funcs.dist(x1, x2)

    def _norm(self, x):
        """Calculate the norm of a vector.

        Parameters
        ----------
        x : :class:`Fn.Vector`
            The vector whose norm is calculated

        Returns
        -------
        norm : `float`
            Norm of the vector

        Examples
        --------
        >>> import numpy as np
        >>> c2_2 = Cn(2, norm=np.linalg.norm)  # 2-norm
        >>> x = c2_2.element([3+1j, 1-5j])
        >>> c2_2.norm(x)
        6.0

        >>> from functools import partial
        >>> c2_1 = Cn(2, norm=partial(np.linalg.norm, ord=1))
        >>> x = c2_1.element([3-4j, 12+5j])
        >>> c2_1.norm(x)
        18.0
        """
        return self._space_funcs.norm(x)

    def _inner(self, x1, x2):
        """Raw inner product of two vectors.

        Parameters
        ----------
        x1, x2 : :class:`Fn.Vector`
            The vectors whose inner product is calculated

        Returns
        -------
        inner : :attr:`field` element
            Inner product of the vectors

        Examples
        --------
        >>> import numpy as np
        >>> c3 = Cn(2, inner=lambda x, y: np.vdot(y, x))
        >>> x = c3.element([5+1j, -2j])
        >>> y = c3.element([1, 1+1j])
        >>> c3.inner(x, y) == (5+1j)*1 + (-2j)*(1-1j)
        True

        Define a space with custom inner product:

        >>> weights = np.array([1., 2.])
        >>> def weighted_inner(x, y):
        ...     return np.vdot(weights * y.data, x.data)

        >>> c3w = Cn(2, inner=weighted_inner)
        >>> x = c3w.element(x)  # elements must be cast (no copy)
        >>> y = c3w.element(y)
        >>> c3w.inner(x, y) == 1*(5+1j)*1 + 2*(-2j)*(1-1j)
        True
        """
        return self._space_funcs.inner(x1, x2)

    def _multiply(self, x1, x2, out):
        """The entry-wise product of two vectors, assigned to out.

        Parameters
        ----------
        x1, x2 : :class:`Fn.Vector`
            Factors in the product
        out : :class:`Fn.Vector`
            The result vector

        Returns
        -------
        None

        Examples
        --------
        >>> c3 = Cn(3)
        >>> x = c3.element([5+1j, 3, 2-2j])
        >>> y = c3.element([1, 2+1j, 3-1j])
        >>> out = c3.element()
        >>> c3.multiply(x, y, out)  # out is returned
        Cn(3).element([(5+1j), (6+3j), (4-8j)])
        >>> out
        Cn(3).element([(5+1j), (6+3j), (4-8j)])
        """
        np.multiply(x1.data, x2.data, out=out.data)

    def _divide(self, x1, x2, out):
        """The entry-wise division of two vectors, assigned to out.

        Parameters
        ----------
        x1 : :class:`Fn.Vector`
            Dividend
        x1 : :class:`Fn.Vector`
            Divisior
        out : :class:`Fn.Vector`
            The result vector, quotient

        Returns
        -------
        None

        Examples
        --------
        >>> r3 = Rn(3)
        >>> x = r3.element([3, 5, 6])
        >>> y = r3.element([1, 2, 2])
        >>> out = r3.element()
        >>> r3.divide(x, y, out)  # out is returned
        Rn(3).element([3.0, 2.5, 3.0])
        >>> out
        Rn(3).element([3.0, 2.5, 3.0])
        """
        np.divide(x1.data, x2.data, out=out.data)

    def zero(self):
        """Create a vector of zeros.

        Examples
        --------
        >>> c3 = Cn(3)
        >>> x = c3.zero()
        >>> x
        Cn(3).element([0j, 0j, 0j])
        """
        return self.element(np.zeros(self.size, dtype=self.dtype))

    def one(self):
        """Create a vector of ones.

        Examples
        --------
        >>> c3 = Cn(3)
        >>> x = c3.one()
        >>> x
        Cn(3).element([(1+0j), (1+0j), (1+0j)])
        """
        return self.element(np.ones(self.size, dtype=self.dtype))

    def __eq__(self, other):
        """``s.__eq__(other) <==> s == other``.

        Returns
        -------
        equals : `bool`
            `True` if other is an instance of this space's type
<<<<<<< HEAD
            with the same ``size``, ``dtype`` and space functions,
            otherwise `False`.
=======
            with the same :attr:`~odl.NtuplesBase.size` and 
            :attr:`~odl.NtuplesBase.dtype`, and identical
            distance function, otherwise `False`.
>>>>>>> 9a8fe73f

        Examples
        --------
        >>> from numpy.linalg import norm
        >>> def dist(x, y, ord):
        ...     return norm(x - y, ord)

        >>> from functools import partial
        >>> dist2 = partial(dist, ord=2)
        >>> c3 = Cn(3, dist=dist2)
        >>> c3_same = Cn(3, dist=dist2)
        >>> c3  == c3_same
        True

        Different ``dist`` functions result in different spaces - the
        same applies for ``norm`` and ``inner``:

        >>> dist1 = partial(dist, ord=1)
        >>> c3_1 = Cn(3, dist=dist1)
        >>> c3_2 = Cn(3, dist=dist2)
        >>> c3_1 == c3_2
        False

        Be careful with Lambdas - they result in non-identical function
        objects:

        >>> c3_lambda1 = Cn(3, dist=lambda x, y: norm(x-y, ord=1))
        >>> c3_lambda2 = Cn(3, dist=lambda x, y: norm(x-y, ord=1))
        >>> c3_lambda1 == c3_lambda2
        False

        An :class:`Fn` space with the same data type is considered equal:

        >>> c3 = Cn(3)
        >>> f3_cdouble = Fn(3, dtype='complex128')
        >>> c3 == f3_cdouble
        True
        """
        if other is self:
            return True

        return (Ntuples.__eq__(self, other) and
                self._space_funcs == other._space_funcs)

    def __repr__(self):
        """s.__repr__() <==> repr(s)."""
        inner_str = '{}, {}'.format(self.size, dtype_repr(self.dtype))
        inner_str += _repr_space_funcs(self)
        return '{}({})'.format(self.__class__.__name__, inner_str)

    class Vector(FnBase.Vector, Ntuples.Vector):

<<<<<<< HEAD
        """Representation of an :class:`Fn` element."""
=======
        """Representation of an :class:`Fn` element.

        Notes
        -----
        See the module documentation for attributes, methods etc.
        """
>>>>>>> 9a8fe73f

        def __init__(self, space, data):
            """Initialize a new instance."""
            if not isinstance(space, Fn):
                raise TypeError('{!r} not an :class:`Fn` instance.'
                                ''.format(space))
            super().__init__(space, data)

        @property
        def real(self):
            """The real part of this vector.

            Returns
            -------
            real : :class:`Rn.Vector` view
                The real part this vector as a vector in :class:`Rn`

            Examples
            --------
            >>> c3 = Cn(3)
            >>> x = c3.element([5+1j, 3, 2-2j])
            >>> x.real
            Rn(3).element([5.0, 3.0, 2.0])

            The :class:`Rn` vector is really a view, so changes affect
            the original array:

            >>> x.real *= 2
            >>> x
            Cn(3).element([(10+1j), (6+0j), (4-2j)])
            """
            rn = Rn(self.space.size, self.space.real_dtype)
            return rn.element(self.data.real)

        @real.setter
        def real(self, newreal):
            """The setter for the real part.

            This method is invoked by ``vec.real = other``.

            Parameters
            ----------
            newreal : array-like or scalar
                The new real part for this vector.

            Examples
            --------
            >>> c3 = Cn(3)
            >>> x = c3.element([5+1j, 3, 2-2j])
            >>> a = Rn(3).element([0, 0, 0])
            >>> x.real = a
            >>> x
            Cn(3).element([1j, 0j, -2j])

            Other array-like types and broadcasting:

            >>> x.real = 1.0
            >>> x
            Cn(3).element([(1+1j), (1+0j), (1-2j)])
            >>> x.real = [0, 2, -1]
            >>> x
            Cn(3).element([1j, (2+0j), (-1-2j)])
            """
            self.real.data[:] = newreal

        @property
        def imag(self):
            """The imaginary part of this vector.

            Returns
            -------
            imag : :class:`Rn.Vector`
                The imaginary part this vector as a vector in :class:`Rn`

            Examples
            --------
            >>> c3 = Cn(3)
            >>> x = c3.element([5+1j, 3, 2-2j])
            >>> x.imag
            Rn(3).element([1.0, 0.0, -2.0])

            The :class:`Rn` vector is really a view, so changes affect
            the original array:

            >>> x.imag *= 2
            >>> x
            Cn(3).element([(5+2j), (3+0j), (2-4j)])
            """
            rn = Rn(self.space.size, self.space.real_dtype)
            return rn.element(self.data.imag)

        @imag.setter
        def imag(self, newimag):
            """The setter for the imaginary part.

            This method is invoked by ``vec.imag = other``.

            Parameters
            ----------
            newreal : array-like or scalar
                The new imaginary part for this vector.

            Examples
            --------
            >>> x = Cn(3).element([5+1j, 3, 2-2j])
            >>> a = Rn(3).element([0, 0, 0])
            >>> x.imag = a; print(x)
            [(5+0j), (3+0j), (2+0j)]

            Other array-like types and broadcasting:

            >>> x.imag = 1.0; print(x)
            [(5+1j), (3+1j), (2+1j)]
            >>> x.imag = [0, 2, -1]; print(x)
            [(5+0j), (3+2j), (2-1j)]
            """
            self.imag.data[:] = newimag

        def conj(self, out=None):
            """The `complex` conjugate of this vector.

            Parameters
            ----------
            out : :class:`Fn.Vector`, optional
                Vector to which the complex conjugate is written.
                Must be an element of this vector's space.

            Returns
            -------
            out : :class:`Fn.Vector`
                The complex conjugate vector. If :obj:`out` was
                provided, it is returned. Otherwise, the complex
                conjugate is returned as a new vector.

            Examples
            --------
            >>> x = Cn(3).element([5+1j, 3, 2-2j])
            >>> y = x.conj(); print(y)
            [(5-1j), (3-0j), (2+2j)]

            The out parameter allows you to avoid a copy

            >>> z = Cn(3).element()
            >>> z_out = x.conj(out=z); print(z)
            [(5-1j), (3-0j), (2+2j)]
            >>> z_out is z
            True

            It can also be used for inplace conj
            >>> x_out = x.conj(out=x); print(x)
            [(5-1j), (3-0j), (2+2j)]
            >>> x_out is x
            True
            """
            if out is None:
                return self.space.element(self.data.conj())
            else:
                self.data.conj(out.data)
                return out


class Cn(Fn):
    """The complex vector space :math:`C^n` with vector multiplication.

    See also
    --------
<<<<<<< HEAD
    :class:`Fn` : n-tuples over a field :math:`\mathbb{F}` with arbitrary
    scalar data type
=======
    Fn
>>>>>>> 9a8fe73f
    """

    def __init__(self, size, dtype='complex128', **kwargs):
        """Initialize a new instance.

        Parameters
        ----------
        size : positive `int`
            The number of dimensions of the space
        dtype : `object`
            The data type of the storage array. Can be provided in any
            way the `numpy.dtype` function understands, most notably
            as built-in type, as one of NumPy's internal datatype
            objects or as string.

            Only `complex` floating-point data types are allowed.
        kwargs : {'weight', 'dist', 'norm', 'inner', 'dist_using_inner'}
            See :class:`Fn`
        """
        super().__init__(size, dtype, **kwargs)

        if not is_complex_floating_dtype(self._dtype):
            raise TypeError('data type {} not a complex floating-point type.'
                            ''.format(dtype))

    def __repr__(self):
        """``s.__repr__() <==> repr(s)``."""
        inner_fstr = '{}'
        if self.dtype != np.complex128:
            inner_fstr += ', {dtype}'

        inner_str = inner_fstr.format(self.size, dtype=dtype_repr(self.dtype))
        inner_str += _repr_space_funcs(self)
        return '{}({})'.format(self.__class__.__name__, inner_str)

    def __str__(self):
        """``cn.__str__() <==> str(cn)``."""
        if self.dtype == np.complex128:
            return 'Cn({})'.format(self.size)
        else:
            return 'Cn({}, {})'.format(self.size, self.dtype)

    class Vector(Fn.Vector):
        """A vector in a real :class:`Fn` space

        See also
        --------
        Fn.Vector
        """
        pass

class Rn(Fn):
    """The real vector space :math:`R^n` with vector multiplication.

    See also
    --------
<<<<<<< HEAD
    :class:`Fn` : n-tuples over a field :math:`\mathbb{F}` with
    arbitrary scalar data type
=======
    Fn
>>>>>>> 9a8fe73f
    """

    def __init__(self, size, dtype='float64', **kwargs):
        """Initialize a new instance.

        Parameters
        ----------
        size : positive `int`
            The number of dimensions of the space
        dtype : `object`
            The data type of the storage array. Can be provided in any
            way the `numpy.dtype` function understands, most notably
            as built-in type, as one of NumPy's internal datatype
            objects or as string.

            Only real floating-point data types are allowed.
        kwargs : {'weight', 'dist', 'norm', 'inner', 'dist_using_inner'}
            See :class:`Fn`
        """
        super().__init__(size, dtype, **kwargs)

        if not is_real_floating_dtype(self.dtype):
            raise TypeError('data type {} not a real floating-point type.'
                            ''.format(dtype))

    def __repr__(self):
        """``s.__repr__() <==> repr(s)``."""
        inner_fstr = '{}'
        if self.dtype != 'float64':
            inner_fstr += ', {dtype}'

        inner_str = inner_fstr.format(self.size, dtype=dtype_repr(self.dtype))
        inner_str += _repr_space_funcs(self)
        return '{}({})'.format(self.__class__.__name__, inner_str)

    def __str__(self):
        """``rn.__str__() <==> str(rn)``."""
        if self.dtype == np.float64:
            return 'Rn({})'.format(self.size)
        else:
            return 'Rn({}, {})'.format(self.size, self.dtype)

    class Vector(Fn.Vector):
        """A vector in a complex :class:`Fn` space

        See also
        --------
        Fn.Vector
        """
        pass


class MatVecOperator(Operator):

    """Matrix multiply operator :math:`\mathbb{F}^n -> \mathbb{F}^m`."""

    def __init__(self, dom, ran, matrix):
        """Initialize a new instance.

        Parameters
        ----------
        dom : :class:`Fn`
            Space on whose elements the matrix acts. Its dtype must be
            castable to the range dtype.
        ran : :class:`Fn`
            Space to which the matrix maps
        matrix : array-like or ``scipy.sparse.spmatrix``
            Matrix representing the linear operator. Its shape must be
            ``(m, n)``, where ``n`` is the size of ``dom`` and ``m`` the size
            of ``ran``. Its dtype must be castable to the range dtype.
        """
        super().__init__(dom, ran, linear=True)
        if not isinstance(dom, Fn):
            raise TypeError('domain {!r} is not an `Fn` instance.'
                            ''.format(dom))
        if not isinstance(ran, Fn):
            raise TypeError('range {!r} is not an `Fn` instance.'
                            ''.format(ran))
        if not np.can_cast(dom.dtype, ran.dtype):
            raise TypeError('domain data type {} cannot be safely cast to '
                            'range data type {}.'
                            ''.format(dom.dtype, ran.dtype))

        if isinstance(matrix, sp.sparse.spmatrix):
            self._matrix = matrix
        else:
            self._matrix = np.asarray(matrix)

        if self._matrix.shape != (ran.size, dom.size):
            raise ValueError('matrix shape {} does not match the required '
                             'shape {} of a matrix {} --> {}.'
                             ''.format(self._matrix.shape,
                                       (ran.size, dom.size),
                                       dom, ran))
        if not np.can_cast(self._matrix.dtype, ran.dtype):
            raise TypeError('matrix data type {} cannot be safely cast to '
                            'range data type {}.'
                            ''.format(matrix.dtype, ran.dtype))

    @property
    def matrix(self):
        """Matrix representing this operator."""
        return self._matrix

    @property
    def matrix_issparse(self):
        """Whether the representing matrix is sparse or not."""
        return isinstance(self.matrix, sp.sparse.spmatrix)

    @property
    def adjoint(self):
        """Adjoint operator represented by the adjoint matrix."""
        if self.domain.field != self.range.field:
            raise NotImplementedError('adjoint not defined since fields '
                                      'of domain and range differ ({} != {}).'
                                      ''.format(self.domain.field,
                                                self.range.field))
        return MatVecOperator(self.range, self.domain,
                              self.matrix.conj().T)

    def _call(self, x):
        """Raw call method on input, producing a new output."""
        return self.range.element(self.matrix.dot(x.data))

    def _apply(self, x, out):
        """Raw apply method on input, writing to given output."""
        if self.matrix_issparse:
            # Unfortunately, there is no native in-place dot product for
            # sparse matrices
            out.data[:] = self.matrix.dot(x.data)
        else:
            self.matrix.dot(x.data, out=out.data)

    # TODO: repr and str


def _weighting(weight, exponent, dist_using_inner=False):
    if np.isscalar(weight):
        weighting = FnConstWeighting(
            weight, exponent=exponent, dist_using_inner=dist_using_inner)
    elif isinstance(weight, sp.sparse.spmatrix):
        weighting = FnMatrixWeighting(
            weight, exponent=exponent, dist_using_inner=dist_using_inner)
    else:
        weight_ = np.asarray(weight)
        if weight_.dtype == object:
            raise ValueError('bad weight {}'.format(weight))
        if weight_.ndim == 1:
            weighting = FnVectorWeighting(
                weight_, exponent=exponent, dist_using_inner=dist_using_inner)
        elif weight_.ndim == 2:
            weighting = FnMatrixWeighting(
                weight_, exponent=exponent, dist_using_inner=dist_using_inner)
        else:
            raise ValueError('array-like weight must have 1 or 2 dimensions, '
                             'but {} has {} dimensions.'
                             ''.format(weight, weight_.ndim))
    return weighting


def weighted_inner(weight):
    """Weighted inner product on :class:`Fn` spaces as free function.

    Parameters
    ----------
    weight : scalar or array-like
        Weight of the inner product. A scalar is interpreted as a
        constant weight, a 1-dim. array as a weighting vector and a
        2-dimensional array as a weighting matrix.

    Returns
    -------
    inner : `callable`
        Inner product function with given weight. Constant weightings
        are applicable to spaces of any size, for arrays the sizes
        of the weighting and the space must match.

    See also
    --------
    FnConstWeighting, FnVectorWeighting, FnMatrixWeighting
    """
    return _weighting(weight, exponent=2.0).inner


def weighted_norm(weight, exponent=2.0):
    """Weighted norm on :class:`Fn` spaces as free function.

    Parameters
    ----------
    weight : scalar or array-like
        Weight of the norm. A scalar is interpreted as a
        constant weight, a 1-dim. array as a weighting vector and a
        2-dimensional array as a weighting matrix.
    exponent : positive `float`
        Exponent of the norm. If `weight` is a sparse matrix, only
        1.0, 2.0 and `inf` are allowed.

    Returns
    -------
    norm : `callable`
        Norm function with given weight. Constant weightings
        are applicable to spaces of any size, for arrays the sizes
        of the weighting and the space must match.

    See also
    --------
    FnConstWeighting, FnVectorWeighting, FnMatrixWeighting
    """
    return _weighting(weight, exponent=exponent).norm


def weighted_dist(weight, exponent=2.0, use_inner=False):
    """Weighted distance on :class:`Fn` spaces as free function.

    Parameters
    ----------
    weight : scalar or array-like
        Weight of the distance. A scalar is interpreted as a
        constant weight, a 1-dim. array as a weighting vector and a
        2-dimensional array as a weighting matrix.
    exponent : positive `float`
        Exponent of the norm. If ``weight`` is a sparse matrix, only
        1.0, 2.0 and `inf` are allowed.
    use_inner : `bool`, optional
        Calculate ``dist`` using the formula

        :math:`\lVert x-y \\rVert^2 = \lVert x \\rVert^2 +
        \lVert y \\rVert^2 - 2\Re \langle x, y \\rangle`.

        This avoids the creation of new arrays and is thus faster
        for large arrays. On the downside, it will not evaluate to
        exactly zero for equal (but not identical) :math:`x` and
        :math:`y`.

        Can only be used if ``exponent`` is 2.0.

    Returns
    -------
    dist : `callable`
        Distance function with given weight. Constant weightings
        are applicable to spaces of any size, for arrays the sizes
        of the weighting and the space must match.

    See also
    --------
    FnConstWeighting, FnVectorWeighting, FnMatrixWeighting
    """
    return _weighting(weight, exponent=exponent,
                      dist_using_inner=use_inner).dist


def _norm_default(x):
    if _blas_is_applicable(x):
        nrm2 = sp.linalg.blas.get_blas_funcs('nrm2', dtype=x.dtype)
        norm = partial(nrm2, n=native(x.size))
    else:
        norm = np.linalg.norm
    return norm(x.data)


def _pnorm_default(x, p):
    # TODO: Other approaches based on BLAS dot or nrm2 do not give a speed
    # advantage. Maybe there is a faster method?
    return np.linalg.norm(x.data, ord=p)


def _pnorm_diagweight(x, p, w):
    # This is faster than first applying the weights and then summing with
    # BLAS dot or nrm2
    xp = np.abs(x.data)
    if np.isfinite(p):
        xp = np.power(xp, p, out=xp)
        xp *= w  # w is a plain NumPy array
        return np.sum(xp)**(1/p)
    else:
        xp *= w
        return np.max(xp)


def _inner_default(x1, x2):
    if _blas_is_applicable(x1, x2):
        dotc = sp.linalg.blas.get_blas_funcs('dotc', dtype=x1.dtype)
        dot = partial(dotc, n=native(x1.size))
    elif is_real_dtype(x1.dtype):
        dot = np.dot  # still much faster than vdot
    else:
        dot = np.vdot  # slowest alternative
    # x2 as first argument because we want linearity in x1
    return dot(x2.data, x1.data)


<<<<<<< HEAD
class FnWeighting(FnWeightingBase):
=======
class FnWeighting(with_metaclass(ABCMeta, FnWeightingBase)):
>>>>>>> 9a8fe73f

    """Abstract base class for :class:`Fn` weighting."""

    def inner(self, x1, x2):
        raise NotImplementedError

class FnMatrixWeighting(FnWeighting):

    """Matrix weighting for :class:`Fn`.

    For exponent 2.0, a new weighted inner product with matrix :math:`G`
    is defined as

    :math:`\langle a, b\\rangle_G := b^H G a`

<<<<<<< HEAD
    with :math:`b^H` standing for transposed complex conjugate.
=======
    with :math:`b^H` standing for transposed complex conjugate. The
    matrix must be Hermitian and posivive definite, otherwise it does
    not define an inner product. This is not checked during
    initialization.
>>>>>>> 9a8fe73f

    For other exponents, only norm and dist are defined. In the case of
    exponent ``inf``, the new norm is equal to the unweighted one,

    :math:`\lVert a\\rVert_{G, \infty} := \lVert a\\rVert_\infty`,

    otherwise it is

    :math:`\lVert a\\rVert_{G, p} := \lVert G^{1/p} a\\rVert_p`.

    The matrix must be Hermitian and posivive definite, otherwise it
    does not define an inner product or norm, respectively. This is not
    checked during initialization.
    """

    def __init__(self, matrix, exponent=2.0, dist_using_inner=False, **kwargs):
        """Initialize a new instance.

        Parameters
        ----------
        matrix : `scipy.sparse.spmatrix` or array-like, 2-dim.
            Square weighting matrix of the inner product
        exponent : positive `float`
            Exponent of the norm. For values other than 2.0, the inner
            product is not defined.
            If ``matrix`` is a sparse matrix, only 1.0, 2.0 and ``inf``
            are allowed.
        dist_using_inner : `bool`, optional
            Calculate ``dist`` using the formula

            :math:`\lVert x-y \\rVert^2 = \lVert x \\rVert^2 +
            \lVert y \\rVert^2 - 2\Re \langle x, y \\rangle`.

            This avoids the creation of new arrays and is thus faster
            for large arrays. On the downside, it will not evaluate to
            exactly zero for equal (but not identical) :math:`x` and
            :math:`y`.

            Can only be used if ``exponent`` is 2.0.
        kwargs : {'precomp_mat_pow', 'cache_mat_pow'}

            'precomp_mat_pow' : `bool`
                If `True`, precompute the matrix power :math:`G^{1/p}`
                during initialization. This has no effect if
                ``exponent`` is 1.0, 2.0 or ``inf``.

                Default: `False`

            'cache_mat_pow' : `bool`
                If `True`, cache the matrix power :math:`G^{1/p}` during
                the first call to ``norm`` or ``dist``. This has no
                effect if ``exponent`` is 1.0, 2.0 or ``inf``.

                Default: `False`
        """
        precomp_mat_pow = kwargs.pop('precomp_mat_pow', False)
        cache_mat_pow = kwargs.pop('cache_mat_pow', True)
        super().__init__(exponent=exponent, dist_using_inner=dist_using_inner)

        if isinstance(matrix, sp.sparse.spmatrix):
            self._matrix = matrix
        else:
            self._matrix = np.asarray(matrix)
            if self._matrix.dtype == object:
                raise ValueError('invalid matrix {}.'.format(matrix))
            elif self._matrix.ndim != 2:
                raise ValueError('matrix {} is {}-dimensional instead of '
                                 '2-dimensional.'
                                 ''.format(matrix, self._matrix.ndim))

        if self._matrix.shape[0] != self._matrix.shape[1]:
            raise ValueError('matrix with shape {} not square.'
                             ''.format(self._matrix.shape))

        if (isinstance(self._matrix, sp.sparse.spmatrix) and
                self._exponent not in (1.0, 2.0, float('inf'))):
            raise NotImplementedError('sparse matrices only supported for '
                                      'exponent 1.0, 2.0 or `inf`.')

        if self._exponent == 1.0:
            self._mat_pow = self._matrix
        elif precomp_mat_pow and self._exponent not in (2.0, float('inf')):
            eigval, eigvec = sp.linalg.eigh(self._matrix)
            eigval **= 1.0/self._exponent
            self._mat_pow = (eigval * eigvec).dot(eigvec.conj().T)

        self._cache_mat_pow = bool(cache_mat_pow)

    @property
    def matrix(self):
        """Weighting matrix of this inner product."""
        return self._matrix

    @property
    def matrix_issparse(self):
        """Whether the representing matrix is sparse or not."""
        return isinstance(self.matrix, sp.sparse.spmatrix)

    def matrix_isvalid(self):
        """Test if the matrix is positive definite Hermitian.

        This test tries to calculate a Cholesky decomposition and can
        be very time-consuming for large matrices. Sparse matrices are
        not supported.
        """
        if self.matrix_issparse:
            raise NotImplementedError('validation not supported for sparse '
                                      'matrices.')
        try:
            np.linalg.cholesky(self.matrix)
            return np.array_equal(self.matrix, self.matrix.conj().T)
        except np.linalg.LinAlgError:
            return False

    def __eq__(self, other):
        """``inner.__eq__(other) <==> inner == other``.

        Returns
        -------
        equals : `bool`
            `True` if other is an :class:`FnMatrixWeighting` instance
            with **identical** matrix, `False` otherwise.

        See also
        --------
        equiv : test for equivalent inner products
        """
        if other is self:
            return True

        return (isinstance(other, FnMatrixWeighting) and
                self.matrix is other.matrix and
                self.exponent == other.exponent)

    def equiv(self, other):
        """Test if other is an equivalent weighting.

        Returns
        -------
        equivalent : `bool`
            `True` if other is an :class:`FnWeighting` instance which
            yields the same result as this inner product for any
            input, `False` otherwise. This is checked by entry-wise
            comparison of this inner product's matrix with the matrix
            or constant of other.
        """
        # Optimization for equality
        if self == other:
            return True

        elif self.exponent != getattr(other, 'exponent', -1):
            return False

        elif isinstance(other, FnMatrixWeighting):
            if self.matrix.shape != other.matrix.shape:
                return False

            if self.matrix_issparse:
                if other.matrix_issparse:
                    # Optimization for different number of nonzero elements
                    if self.matrix.nnz != other.matrix.nnz:
                        return False
                    else:
                        # Most efficient out-of-the-box comparison
                        return (self.matrix != other.matrix).nnz == 0
                else:  # Worst case: compare against dense matrix
                    return np.array_equal(self.matrix.todense(), other.matrix)

            else:  # matrix of `self` is dense
                if other.matrix_issparse:
                    return np.array_equal(self.matrix, other.matrix.todense())
                else:
                    return np.array_equal(self.matrix, other.matrix)

        elif isinstance(other, FnVectorWeighting):
            if self.matrix_issparse:
                return (np.array_equiv(self.matrix.diagonal(),
                                       other.vector) and
                        np.array_equal(self.matrix.asformat('dia').offsets,
                                       np.array([0])))
            else:
                return np.array_equal(
                    self.matrix, other.vector * np.eye(self.matrix.shape[0]))

        elif isinstance(other, FnConstWeighting):
            if self.matrix_issparse:
                return (np.array_equiv(self.matrix.diagonal(), other.const) and
                        np.array_equal(self.matrix.asformat('dia').offsets,
                                       np.array([0])))
            else:
                return np.array_equal(
                    self.matrix, other.const * np.eye(self.matrix.shape[0]))
        else:
            return False

    def inner(self, x1, x2):
        """Calculate the matrix-weighted inner product of two vectors.

        Parameters
        ----------
        x1, x2 : :class:`Fn.Vector`
            Vectors whose inner product is calculated

        Returns
        -------
<<<<<<< HEAD
        inner : `float` or `complex`
            The inner product of the vectors
=======
        out : :class:`Fn.Vector`
            The result of the matrix-vector multiplication. If ``out``
            was provided as argument, it is returned again.
>>>>>>> 9a8fe73f
        """
        if self.exponent != 2.0:
            raise NotImplementedError('No inner product defined for '
                                      'exponent != 2 (got {}).'
                                      ''.format(self.exponent))
        else:
            inner = _inner_default(x1.space.element(self.matrix.dot(x1)), x2)
            if is_real_dtype(x1.dtype):
                return float(inner)
            else:
                return complex(inner)

    def norm(self, x):
        """Calculate the matrix-weighted norm of a vector.

        Parameters
        ----------
        x : :class:`Fn.Vector`
            Vector whose norm is calculated

        Returns
        -------
        norm : `float`
            The norm of the vector
        """
        if self.exponent == 2.0:
            norm_squared = self.inner(x, x).real  # TODO: optimize?
            if norm_squared < 0:
                norm_squared = 0.0  # Compensate for numerical error
            return sqrt(norm_squared)
        elif self.exponent == float('inf'):  # Weighting is irrelevant
            return float(_pnorm_default(x, float('inf')))
        else:
            if not hasattr(self, '_mat_pow'):
                # This case can only be reached if p != 1,2,inf
                if isinstance(self._matrix, sp.sparse.spmatrix):
                    raise NotImplementedError('sparse matrix powers not '
                                              'suppoerted.')
                else:
                    eigval, eigvec = sp.linalg.eigh(self.matrix)
                    eigval **= 1.0/self.exponent
                    mat_pow = (eigval * eigvec).dot(eigvec.conj().T)
                    if self._cache_mat_pow:
                        self._mat_pow = mat_pow
            else:
                mat_pow = self._mat_pow

            return float(_pnorm_default(x.space.element(mat_pow.dot(x)),
                                        self.exponent))

    def __repr__(self):
        """``w.__repr__() <==> repr(w)``."""
        if self.matrix_issparse:
            inner_fstr = ('<{shape} sparse matrix, format {fmt!r}, {nnz} '
                          'stored entries>')
            fmt = self.matrix.format
            nnz = self.matrix.nnz
            if self.exponent != 2.0:
                inner_fstr += ', exponent={ex}'
            if self._dist_using_inner:
                inner_fstr += ', dist_using_inner=True'
        else:
            inner_fstr = '\n{matrix!r}'
            fmt = ''
            nnz = 0
            if self.exponent != 2.0:
                inner_fstr += ',\nexponent={ex}'
            if self._dist_using_inner:
                inner_fstr += ',\ndist_using_inner=True'
            else:
                inner_fstr += '\n'

        inner_str = inner_fstr.format(shape=self.matrix.shape, fmt=fmt,
                                      nnz=nnz, ex=self.exponent,
                                      matrix=self.matrix)
        return '{}({})'.format(self.__class__.__name__, inner_str)

    def __str__(self):
        """``w.__str__() <==> str(w)``."""
        if self.exponent == 2.0:
            return 'Weighting: matrix =\n{}'.format(self.matrix)
        else:
            return 'Weighting: p = {}, matrix =\n{}'.format(self.exponent,
                                                            self.matrix)


class FnVectorWeighting(FnWeighting):

    """Vector weighting for :class:`Fn`.

    For exponent 2.0, a new weighted inner product with vector :math:`w`
    is defined as

    :math:`\langle a, b\\rangle_w := b^H (w \odot a)`

    with :math:`b^H` standing for transposed complex conjugate, and
    :math:`w \odot a` being element-wise multiplication.

    For other exponents, only norm and dist are defined. In the case of
    exponent ``inf``, the new norm is equal to the unweighted one,

    :math:`\lVert a\\rVert_{w, \infty} := \lVert a\\rVert_\infty`,

    otherwise it is

    :math:`\lVert a\\rVert_{w, p} := \lVert w^{1/p} \odot a\\rVert_p`.

    The vector may only have positive entries, otherwise it does not
    define an inner product or norm, respectively. This is not checked
    during initialization.
    """

    def __init__(self, vector, exponent=2.0, dist_using_inner=False):
        """Initialize a new instance.

        Parameters
        ----------
        vector : array-like, one-dim.
            Weighting vector of the inner product
        exponent : positive `float`
            Exponent of the norm. For values other than 2.0, the inner
            product is not defined.
            If ``matrix`` is a sparse matrix, only 1.0, 2.0 and `inf`
            are allowed.
        dist_using_inner : `bool`, optional
            Calculate ``dist`` using the formula

            :math:`\lVert x-y \\rVert^2 = \lVert x \\rVert^2 +
            \lVert y \\rVert^2 - 2\Re \langle x, y \\rangle`.

            This avoids the creation of new arrays and is thus faster
            for large arrays. On the downside, it will not evaluate to
            exactly zero for equal (but not identical) :math:`x` and
            :math:`y`.

            Can only be used if ``exponent`` is 2.0.
        """
        super().__init__(exponent=exponent, dist_using_inner=dist_using_inner)
        if not isinstance(vector, Fn.Vector):
            self._vector = np.asarray(vector)
        else:
            self._vector = vector
        if self.vector.dtype == object:
            raise ValueError('invalid vector {}.'.format(vector))
        elif self.vector.ndim != 1:
            raise ValueError('vector {} is {}-dimensional instead of '
                             '1-dimensional.'
                             ''.format(vector, self._vector.ndim))

    @property
    def vector(self):
        """Weighting vector of this inner product."""
        return self._vector

    def vector_is_valid(self):
        """Test if the vector is a valid weight, i.e. positive."""
        return np.all(self.vector > 0)

    def __eq__(self, other):
        """``inner.__eq__(other) <==> inner == other``.

        Returns
        -------
        equals : `bool`
            `True` if other is an :class:`FnVectorWeighting` instance
            with **identical** vector, `False` otherwise.

        See also
        --------
        equiv : test for equivalent inner products
        """
        if other is self:
            return True

        return (isinstance(other, FnVectorWeighting) and
                self.vector is other.vector and
                self.exponent == other.exponent)

    def equiv(self, other):
        """Test if other is an equivalent weighting.

        Returns
        -------
        equivalent : `bool`
            `True` if ``other`` is an :class:`FnWeighting` instance
            which yields the same result as this inner product for any
            input, `False` otherwise. This is checked by entry-wise
            comparison of matrices/vectors/constant of this inner
            product and ``other``.
        """
        # Optimization for equality
        if self == other:
            return True
        elif (not isinstance(other, FnWeighting) or
              self.exponent != other.exponent):
            return False
        elif isinstance(other, FnMatrixWeighting):
            return other.equiv(self)
        elif isinstance(other, FnConstWeighting):
            return np.array_equiv(self.vector, other.const)
        else:
            return np.array_equal(self.vector, other.vector)

    def inner(self, x1, x2):
        """Calculate the vector weighted inner product of two vectors.

        Parameters
        ----------
        x1, x2 : :class:`Fn.Vector`
            Vectors whose inner product is calculated

        Returns
        -------
        inner : `float` or `complex`
            The inner product of the two provided vectors
        """
        if self.exponent != 2.0:
            raise NotImplementedError('No inner product defined for '
                                      'exponent != 2 (got {}).'
                                      ''.format(self.exponent))
        else:
            inner = _inner_default(x1 * self.vector, x2)
            if is_real_dtype(x1.dtype):
                return float(inner)
            else:
                return complex(inner)

    def norm(self, x):
        """Calculate the vector-weighted norm of a vector.

        Parameters
        ----------
        x : `Fn.Vector`
            Vector whose norm is calculated

        Returns
        -------
        norm : float
            The norm of the provided vector
        """
        if self.exponent == 2.0:
            norm_squared = self.inner(x, x).real  # TODO: optimize?!
            if norm_squared < 0:
                norm_squared = 0.0  # Compensate for numerical error
            return sqrt(norm_squared)
        elif self.exponent == float('inf'):
            return _pnorm_default(x, self.exponent)
        else:
            return float(_pnorm_diagweight(x, self.exponent, self.vector))

    def __repr__(self):
        """``w.__repr__() <==> repr(w)``."""
        inner_fstr = '{vector!r}'
        if self.exponent != 2.0:
            inner_fstr += ', exponent={ex}'
        if self._dist_using_inner:
            inner_fstr += ', dist_using_inner=True'

        inner_str = inner_fstr.format(vector=self.vector, ex=self.exponent)
        return '{}({})'.format(self.__class__.__name__, inner_str)

    def __str__(self):
        """``w._str__() <==> str(w)``."""
        if self.exponent == 2.0:
            return 'Weighting: vector =\n{}'.format(self.vector)
        else:
            return 'Weighting: p = {}, vector =\n{}'.format(self.exponent,
                                                            self.vector)


class FnConstWeighting(FnWeighting):

    """Weighting of :class:`Fn` by a constant.

    For exponent 2.0, a new weighted inner product with constant
    :math:`c` is defined as

    :math:`\langle a, b\\rangle_c := c\ b^H a`

    with :math:`b^H` standing for transposed complex conjugate.

    For other exponents, only norm and dist are defined. In the case of
    exponent ``inf``, the new norm is equal to the unweighted one,

    :math:`\lVert a\\rVert_{c, \infty} := \lVert a\\rVert_\infty`,

    otherwise it is

<<<<<<< HEAD
    :math:`\lVert a\\rVert_{c, p} := c^{1/p}  \lVert a\\rVert_p`.

    The constant :math:`c` must be positive.
=======
    with :math:`b^H` standing for transposed complex conjugate.
>>>>>>> 9a8fe73f
    """

    def __init__(self, constant, exponent=2.0, dist_using_inner=False):
        """Initialize a new instance.

        Parameters
        ----------
        constant : positive `float`
            Weighting constant of the inner product.
        exponent : positive `float`
            Exponent of the norm. For values other than 2.0, the inner
            product is not defined.
        dist_using_inner : `bool`, optional
<<<<<<< HEAD
            Calculate ``dist`` using the formula

            :math:`\lVert x-y \\rVert^2 = \lVert x \\rVert^2 +
            \lVert y \\rVert^2 - 2\Re \langle x, y \\rangle`.

            This avoids the creation of new arrays and is thus faster
            for large arrays. On the downside, it will not evaluate to
            exactly zero for equal (but not identical) :math:`x` and
            :math:`y`.

            Can only be used if ``exponent`` is 2.0.
=======
            Calculate :meth:`dist` as

            sqrt(norm(x)**2 + norm(y)**2 - 2*inner(x, y).real)``

            This avoids the creation of new arrays and is thus faster
            for large arrays. On the downside, it is not guaranteed to
            evaluate to exactly zero for equal (but not identical)
            ``x`` and ``y``.
>>>>>>> 9a8fe73f
        """
        super().__init__(exponent=exponent, dist_using_inner=dist_using_inner)
        self._const = float(constant)
        if self.const <= 0:
            raise ValueError('constant {} is not positive.'.format(constant))
        if not np.isfinite(self.const):
            raise ValueError('constant {} is invalid.'.format(constant))

    @property
    def const(self):
        """Weighting constant of this inner product."""
        return self._const

    def __eq__(self, other):
        """``inner.__eq__(other) <==> inner == other``.

        Returns
        -------
        equal : `bool`
            `True` if other is an :class:`FnConstWeighting`
            instance with the same constant, `False` otherwise.
        """
        if other is self:
            return True

        # TODO: make symmetric?
        return (isinstance(other, FnConstWeighting) and
                self.const == other.const and
                self.exponent == other.exponent)

    def equiv(self, other):
        """Test if other is an equivalent weighting.

        Returns
        -------
        equivalent : `bool`
            `True` if other is an :class:`FnWeighting` instance which
            yields the same result as this inner product for any
            input, `False` otherwise. This is the same as equality
            if ``other`` is an :class:`FnConstWeighting` instance,
            otherwise the ``equiv()`` method of ``other`` is called.
        """
        if isinstance(other, FnConstWeighting):
            return self == other
        elif isinstance(other, FnWeighting):
            return other.equiv(self)
        else:
            return False

    def inner(self, x1, x2):
        """Calculate the constant-weighted inner product of two vectors.

        Parameters
        ----------
        x1, x2 : :class:`Fn.Vector`
            Vectors whose inner product is calculated

        Returns
        -------
        inner : `float` or `complex`
            The inner product of the two provided vectors
        """
        if self.exponent != 2.0:
            raise NotImplementedError('No inner product defined for '
                                      'exponent != 2 (got {}).'
                                      ''.format(self.exponent))
        else:
            inner = self.const * _inner_default(x1, x2)
            return x1.space.field.element(inner)

    def norm(self, x):
        """Calculate the constant-weighted norm of a vector.

        Parameters
        ----------
        x1 : :class:`Fn.Vector`
            Vector whose norm is calculated

        Returns
        -------
        norm : `float`
            The norm of the vector
        """
        if self.exponent == 2.0:
            return sqrt(self.const) * float(_norm_default(x))
        elif self.exponent == float('inf'):
            return float(_pnorm_default(x, self.exponent))
        else:
            return (self.const**(1/self.exponent) *
                    float(_pnorm_default(x, self.exponent)))

    def dist(self, x1, x2):
        """Calculate the constant-weighted distance between two vectors.

        Parameters
        ----------
        x1, x2 : :class:`Fn.Vector`
            Vectors whose mutual distance is calculated

        Returns
        -------
        dist : `float`
            The distance between the vectors
        """
        if self._dist_using_inner:
            dist_squared = (_norm_default(x1)**2 + _norm_default(x2)**2 -
                            2 * _inner_default(x1, x2).real)
            if dist_squared < 0.0:  # Compensate for numerical error
                dist_squared = 0.0
            return sqrt(self.const) * float(sqrt(dist_squared))
        elif self.exponent == 2.0:
            return sqrt(self.const) * _norm_default(x1 - x2)
        elif self.exponent == float('inf'):
            return float(_pnorm_default(x1 - x2, self.exponent))
        else:
            return (self.const**(1/self.exponent) *
                    float(_pnorm_default(x1 - x2, self.exponent)))

    def __repr__(self):
        """``w.__repr__() <==> repr(w)``."""
        inner_fstr = '{}'
        if self.exponent != 2.0:
            inner_fstr += ', exponent={ex}'
        if self._dist_using_inner:
            inner_fstr += ', dist_using_inner=True'

        inner_str = inner_fstr.format(self.const, ex=self.exponent)
        return '{}({})'.format(self.__class__.__name__, inner_str)

    def __str__(self):
        """``w.__str__() <==> str(w)``."""
        if self.exponent == 2.0:
            return 'Weighting: const = {:.4}'.format(self.const)
        else:
            return 'Weighting: p = {}, const = {:.4}'.format(
                self.exponent, self.const)


class FnNoWeighting(FnConstWeighting):

    """Weighting of :class:`Fn` with constant 1.

    For exponent 2.0, the unweighted inner product is defined as

    :math:`\langle a, b\\rangle := b^H a`

    with :math:`b^H` standing for transposed complex conjugate.

    For other exponents, only norm and dist are defined.
    """

    # Implement singleton pattern for efficiency in the default case
    _instance = None

    def __new__(cls, *args, **kwargs):
        if len(args) == 0:
            exponent = kwargs.pop('exponent', 2.0)
            dist_using_inner = kwargs.pop('dist_using_inner', False)
        elif len(args) == 1:
            exponent = args[0]
            args = args[1:]
            dist_using_inner = kwargs.pop('dist_using_inner', False)
        else:
            exponent = args[0]
            dist_using_inner = args[1]
            args = args[2:]

        if exponent == 2.0 and not dist_using_inner:
            if not cls._instance:
                cls._instance = super().__new__(cls, *args, **kwargs)
            return cls._instance
        else:
            return super().__new__(cls, *args, **kwargs)

    def __init__(self, exponent=2.0, dist_using_inner=False):
        """Initialize a new instance.

        Parameters
        ----------
        exponent : positive `float`
            Exponent of the norm. For values other than 2.0, the inner
            product is not defined.
        dist_using_inner : `bool`, optional
            Calculate ``dist`` using the formula

            :math:`\lVert x-y \\rVert^2 = \lVert x \\rVert^2 +
            \lVert y \\rVert^2 - 2\Re \langle x, y \\rangle`.

            This avoids the creation of new arrays and is thus faster
            for large arrays. On the downside, it will not evaluate to
            exactly zero for equal (but not identical) :math:`x` and
            :math:`y`.

            Can only be used if ``exponent`` is 2.0.
        """
        super().__init__(1.0, exponent=exponent,
                         dist_using_inner=dist_using_inner)

    def __repr__(self):
        """``w.__repr__() <==> repr(w)``."""
        inner_fstr = ''
        if self.exponent != 2.0:
            inner_fstr += ', exponent={ex}'
        if self._dist_using_inner:
            inner_fstr += ', dist_using_inner=True'
        inner_str = inner_fstr.format(ex=self.exponent).lstrip(', ')

        return '{}({})'.format(self.__class__.__name__, inner_str)

    def __str__(self):
        """``w.__str__() <==> str(w)``."""
        if self.exponent == 2.0:
            return 'NoWeighting'
        else:
            return 'NoWeighting: p = {}'.format(self.exponent)


<<<<<<< HEAD
class FnCustomInnerProduct(FnWeighting):
=======
class _FnCustomInnerProduct(FnWeighting):
>>>>>>> 9a8fe73f

    """Custom inner product on :class:`Fn`."""

    def __init__(self, inner, dist_using_inner=False):
        """Initialize a new instance.

        Parameters
        ----------
        inner : `callable`
            The inner product implementation. It must accept two
            :class:`Fn.Vector` arguments, return a element from
            the field of the space (real or complex number) and
            satisfy the following conditions for all vectors
            :math:`x, y, z` and scalars :math:`s`:

            - :math:`\langle x,y\\rangle =
              \overline{\langle y,x\\rangle}`
            - :math:`\langle sx, y\\rangle = s \langle x, y\\rangle`
            - :math:`\langle x+z, y\\rangle = \langle x,y\\rangle +
              \langle z,y\\rangle`
            - :math:`\langle x,x\\rangle = 0 \Leftrightarrow x = 0`

        dist_using_inner : `bool`, optional
            Calculate ``dist`` using the formula

            :math:`\lVert x-y \\rVert^2 = \lVert x \\rVert^2 +
            \lVert y \\rVert^2 - 2\Re \langle x, y \\rangle`.

            This avoids the creation of new arrays and is thus faster
            for large arrays. On the downside, it will not evaluate to
            exactly zero for equal (but not identical) :math:`x` and
            :math:`y`.
        """
        super().__init__(exponent=2.0, dist_using_inner=dist_using_inner)

        if not callable(inner):
            raise TypeError('inner product function {!r} not callable.'
                            ''.format(inner))
        self._inner_impl = inner

    @property
    def inner(self):
        """Custom inner product of this instance.."""
        return self._inner_impl

    def __eq__(self, other):
        """``inner.__eq__(other) <==> inner == other``.

        Returns
        -------
        equal : `bool`
            `True` if other is an :class:`FnCustomInnerProduct`
            instance with the same inner product, `False` otherwise.
        """
        # TODO: make symmetric
        return (isinstance(other, FnCustomInnerProduct) and
                self.inner == other.inner)

    def __repr__(self):
        """``w.__repr__() <==> repr(w)``."""
        inner_fstr = '{!r}'
        if self._dist_using_inner:
            inner_fstr += ', dist_using_inner=True'

        inner_str = inner_fstr.format(self.inner)
        return '{}({})'.format(self.__class__.__name__, inner_str)

    def __str__(self):
        """`w.__str__() <==> str(w)`."""
        return self.__repr__()  # TODO: prettify?


<<<<<<< HEAD
class FnCustomNorm(FnWeighting):
=======
class _FnCustomNorm(FnWeighting):
>>>>>>> 9a8fe73f

    """Custom norm on :class:`Fn`, removes ``inner``."""

    def __init__(self, norm):
        """Initialize a new instance.

        Parameters
        ----------
        norm : `callable`
            The norm implementation. It must accept an
            :class:`Fn.Vector` argument, return a `float` and satisfy
            the following conditions for all vectors
            :math:`x, y` and scalars :math:`s`:

            - :math:`\lVert x\\rVert \geq 0`
            - :math:`\lVert x\\rVert = 0 \Leftrightarrow x = 0`
            - :math:`\lVert s x\\rVert = \lvert s \\rvert
              \lVert x\\rVert`
            - :math:`\lVert x + y\\rVert \leq \lVert x\\rVert +
              \lVert y\\rVert`.
        """
        super().__init__(exponent=1.0, dist_using_inner=False)

        if not callable(norm):
            raise TypeError('norm function {!r} not callable.'
                            ''.format(norm))
        self._norm_impl = norm

    @property
    def norm(self):
        """Custom norm of this instance.."""
        return self._norm_impl

    def __eq__(self, other):
        """``inner.__eq__(other) <==> inner == other``.

        Returns
        -------
        equal : `bool`
            `True` if other is an :class:`FnCustomNorm`
            instance with the same norm, `False` otherwise.
        """
        # TODO: make symmetric
        return (isinstance(other, FnCustomNorm) and
                self.norm == other.norm)

    def __repr__(self):
        """``w.__repr__() <==> repr(w)``."""
        inner_fstr = '{!r}'
        inner_str = inner_fstr.format(self.norm)
        return '{}({})'.format(self.__class__.__name__, inner_str)

    def __str__(self):
        """`w.__str__() <==> str(w)`."""
        return self.__repr__()  # TODO: prettify?


<<<<<<< HEAD
class FnCustomDist(FnWeighting):
=======
class _FnCustomDist(FnWeighting):
>>>>>>> 9a8fe73f

    """Custom distance on :class:`Fn`, removes ``norm`` and ``inner``."""

    def __init__(self, dist):
        """Initialize a new instance.

        Parameters
        ----------
        dist : `callable`
            The distance function defining a metric on
            :math:`\mathbb{F}^n`.
            It must accept two :class:`Fn.Vector` arguments and
            fulfill the following mathematical conditions for any
            three vectors :math:`x, y, z`:

            - :math:`d(x, y) = d(y, x)`
            - :math:`d(x, y) \geq 0`
            - :math:`d(x, y) = 0 \Leftrightarrow x = y`
            - :math:`d(x, y) \geq d(x, z) + d(z, y)`
        """
        super().__init__(exponent=1.0, dist_using_inner=False)

        if not callable(dist):
            raise TypeError('distance function {!r} not callable.'
                            ''.format(dist))
        self._dist_impl = dist

    @property
    def dist(self):
        """Custom distance of this instance.."""
        return self._dist_impl

    def inner(self, x1, x2):
        """Inner product is not defined for custom distance."""
        raise NotImplementedError

    def norm(self, x):
        """Norm is not defined for custom distance."""
        raise NotImplementedError

    def __eq__(self, other):
        """``inner.__eq__(other) <==> inner == other``.

        Returns
        -------
        equal : `bool`
            `True` if other is an :class:`FnCustomDist`
            instance with the same norm, `False` otherwise.
        """
        return (isinstance(other, FnCustomDist) and
                self.dist == other.dist)

    def __repr__(self):
        """``w.__repr__() <==> repr(w)``."""
        inner_fstr = '{!r}'
        inner_str = inner_fstr.format(self.dist)
        return '{}({})'.format(self.__class__.__name__, inner_str)

    def __str__(self):
        """``w.__str__() <==> str(w)``."""
        return self.__repr__()  # TODO: prettify?


if __name__ == '__main__':
    from doctest import testmod, NORMALIZE_WHITESPACE
    testmod(optionflags=NORMALIZE_WHITESPACE)<|MERGE_RESOLUTION|>--- conflicted
+++ resolved
@@ -18,15 +18,8 @@
 """CPU implementations of ``n``-dimensional Cartesian spaces.
 
 This is a default implementation of :math:`A^n` for an arbitrary set
-<<<<<<< HEAD
 :math:`A` as well as the real and complex spaces :math:`R^n` and
 :math:`C^n`. The data is represented by NumPy arrays.
-=======
-:math:`A` as well as the real and `complex` spaces :math:`R^n` and
-:math:`C^n`. The latter two each come in a basic version with vector
-multiplication only and as metric, normed, Hilbert and Euclidean space
-variants. The data is represented by NumPy arrays.
->>>>>>> 9a8fe73f
 """
 
 # Imports for common Python 2/3 codebase
@@ -49,14 +42,9 @@
 # ODL imports
 from odl.operator.operator import Operator
 from odl.space.base_ntuples import NtuplesBase, FnBase, FnWeightingBase
-<<<<<<< HEAD
 from odl.util.utility import (
     dtype_repr, is_real_dtype, is_real_floating_dtype,
     is_complex_floating_dtype)
-=======
-from odl.util.utility import dtype_repr
-from odl.util.utility import is_real_dtype, is_complex_dtype
->>>>>>> 9a8fe73f
 
 
 __all__ = ('Ntuples', 'Fn', 'Cn', 'Rn',
@@ -84,18 +72,8 @@
 
 
 class Ntuples(NtuplesBase):
-<<<<<<< HEAD
 
     """The set of n-tuples of arbitrary type."""
-=======
-
-    """The set of n-tuples of arbitrary type.
-
-    Notes
-    -----
-    See the module documentation for attributes, methods etc.
-    """
->>>>>>> 9a8fe73f
 
     def element(self, inp=None, data_ptr=None):
         """Create a new element.
@@ -177,16 +155,7 @@
 
     class Vector(NtuplesBase.Vector):
 
-<<<<<<< HEAD
         """Representation of an :class:`NTuples` element."""
-=======
-        """Representation of an :class:`Ntuples` element.
-
-        Notes
-        -----
-        See the module documentation for attributes, methods etc.
-        """
->>>>>>> 9a8fe73f
 
         def __init__(self, space, data):
             """Initialize a new instance."""
@@ -346,11 +315,7 @@
 
             Returns
             -------
-<<<<<<< HEAD
             values : scalar or :class:`Ntuples.Vector`
-=======
-            values : :attr:`~odl.NtuplesBase.dtype` element or :class:`~odl.NtuplesBase.Vector`
->>>>>>> 9a8fe73f
                 The value(s) at the index (indices)
 
             Examples
@@ -368,8 +333,8 @@
                 return self.data[int(indices)]  # single index
             except TypeError:
                 arr = self.data[indices]
-                return type(self.space)(len(arr),
-                                        dtype=self.dtype).element(arr)
+                return type(self.space)(
+                    len(arr), dtype=self.dtype).element(arr)
 
         def __setitem__(self, indices, values):
             """Set values of this vector.
@@ -574,23 +539,11 @@
 
     """The vector space :math:`\mathbb{F}^n` with vector multiplication.
 
-<<<<<<< HEAD
-    This space implements n-tuples of elements from a field :math:`\mathbb{F}`,
-    which can be the real or the `complex` numbers.
-
-    Its elements are represented as instances of the inner
+    This space implements n-tuples of elements from a field
+    :math:`\mathbb{F}`, which can be the real or the complex numbers.
+
+    Its elements are represented as instances of the
     :class:`Fn.Vector` class.
-=======
-    This space implements n-tuples of elements from a field :math:`F`,
-    which can be the real or the complex numbers.
-
-    Its elements are represented as instances of the inner :class:`Fn.Vector`
-    class.
-
-    Notes
-    -----
-    See the module documentation for attributes, methods etc.
->>>>>>> 9a8fe73f
     """
 
     def __init__(self, size, dtype, **kwargs):
@@ -630,17 +583,11 @@
             'exponent' : positive `float`
                 Exponent of the norm. For values other than 2.0, no
                 inner product is defined.
-                If `weight` is a sparse matrix, only 1.0, 2.0 and `inf`
+                If `weight` is a sparse matrix, only 1.0, 2.0 and ``inf``
                 are allowed.
 
-<<<<<<< HEAD
                 This option is ignored if ``dist``, ``norm`` or
                 ``inner`` is given.
-=======
-                matrix : Use functions weighted by a matrix. The matrix
-                can be dense (:class:`numpy.matrix`) or sparse
-                (``scipy.sparse.spmatrix``).
->>>>>>> 9a8fe73f
 
                 Default: 2.0
 
@@ -786,13 +733,8 @@
 
         Parameters
         ----------
-<<<<<<< HEAD
-        a, b : :attr:`field` element
-            Scalars to multiply x and y with
-=======
-        a, b : :attr:`~odl.FnBase.field` element
+        a, b : :attr:`~odl.FnBase.field`
             Scalar to multiply x and y with.
->>>>>>> 9a8fe73f
         x1, x2 : :class:`Fn.Vector`
             The summands
         out : :class:`Fn.Vector`
@@ -997,14 +939,9 @@
         -------
         equals : `bool`
             `True` if other is an instance of this space's type
-<<<<<<< HEAD
-            with the same ``size``, ``dtype`` and space functions,
-            otherwise `False`.
-=======
-            with the same :attr:`~odl.NtuplesBase.size` and 
+            with the same :attr:`~odl.NtuplesBase.size` and
             :attr:`~odl.NtuplesBase.dtype`, and identical
             distance function, otherwise `False`.
->>>>>>> 9a8fe73f
 
         Examples
         --------
@@ -1057,16 +994,7 @@
 
     class Vector(FnBase.Vector, Ntuples.Vector):
 
-<<<<<<< HEAD
         """Representation of an :class:`Fn` element."""
-=======
-        """Representation of an :class:`Fn` element.
-
-        Notes
-        -----
-        See the module documentation for attributes, methods etc.
-        """
->>>>>>> 9a8fe73f
 
         def __init__(self, space, data):
             """Initialize a new instance."""
@@ -1229,16 +1157,13 @@
 
 
 class Cn(Fn):
+
     """The complex vector space :math:`C^n` with vector multiplication.
 
     See also
     --------
-<<<<<<< HEAD
-    :class:`Fn` : n-tuples over a field :math:`\mathbb{F}` with arbitrary
-    scalar data type
-=======
-    Fn
->>>>>>> 9a8fe73f
+    Fn : n-tuples over a field :math:`\mathbb{F}` with arbitrary scalar
+    data type
     """
 
     def __init__(self, size, dtype='complex128', **kwargs):
@@ -1291,16 +1216,13 @@
         pass
 
 class Rn(Fn):
+
     """The real vector space :math:`R^n` with vector multiplication.
 
     See also
     --------
-<<<<<<< HEAD
-    :class:`Fn` : n-tuples over a field :math:`\mathbb{F}` with
-    arbitrary scalar data type
-=======
-    Fn
->>>>>>> 9a8fe73f
+    Fn : n-tuples over a field :math:`\mathbb{F}` with arbitrary scalar
+    data type
     """
 
     def __init__(self, size, dtype='float64', **kwargs):
@@ -1496,7 +1418,7 @@
         2-dimensional array as a weighting matrix.
     exponent : positive `float`
         Exponent of the norm. If `weight` is a sparse matrix, only
-        1.0, 2.0 and `inf` are allowed.
+        1.0, 2.0 and ``inf`` are allowed.
 
     Returns
     -------
@@ -1523,7 +1445,7 @@
         2-dimensional array as a weighting matrix.
     exponent : positive `float`
         Exponent of the norm. If ``weight`` is a sparse matrix, only
-        1.0, 2.0 and `inf` are allowed.
+        1.0, 2.0 and ``inf`` are allowed.
     use_inner : `bool`, optional
         Calculate ``dist`` using the formula
 
@@ -1592,16 +1514,10 @@
     return dot(x2.data, x1.data)
 
 
-<<<<<<< HEAD
 class FnWeighting(FnWeightingBase):
-=======
-class FnWeighting(with_metaclass(ABCMeta, FnWeightingBase)):
->>>>>>> 9a8fe73f
 
     """Abstract base class for :class:`Fn` weighting."""
 
-    def inner(self, x1, x2):
-        raise NotImplementedError
 
 class FnMatrixWeighting(FnWeighting):
 
@@ -1612,14 +1528,7 @@
 
     :math:`\langle a, b\\rangle_G := b^H G a`
 
-<<<<<<< HEAD
     with :math:`b^H` standing for transposed complex conjugate.
-=======
-    with :math:`b^H` standing for transposed complex conjugate. The
-    matrix must be Hermitian and posivive definite, otherwise it does
-    not define an inner product. This is not checked during
-    initialization.
->>>>>>> 9a8fe73f
 
     For other exponents, only norm and dist are defined. In the case of
     exponent ``inf``, the new norm is equal to the unweighted one,
@@ -1825,14 +1734,8 @@
 
         Returns
         -------
-<<<<<<< HEAD
         inner : `float` or `complex`
             The inner product of the vectors
-=======
-        out : :class:`Fn.Vector`
-            The result of the matrix-vector multiplication. If ``out``
-            was provided as argument, it is returned again.
->>>>>>> 9a8fe73f
         """
         if self.exponent != 2.0:
             raise NotImplementedError('No inner product defined for '
@@ -1955,7 +1858,7 @@
         exponent : positive `float`
             Exponent of the norm. For values other than 2.0, the inner
             product is not defined.
-            If ``matrix`` is a sparse matrix, only 1.0, 2.0 and `inf`
+            If ``matrix`` is a sparse matrix, only 1.0, 2.0 and ``inf``
             are allowed.
         dist_using_inner : `bool`, optional
             Calculate ``dist`` using the formula
@@ -2121,13 +2024,9 @@
 
     otherwise it is
 
-<<<<<<< HEAD
     :math:`\lVert a\\rVert_{c, p} := c^{1/p}  \lVert a\\rVert_p`.
 
     The constant :math:`c` must be positive.
-=======
-    with :math:`b^H` standing for transposed complex conjugate.
->>>>>>> 9a8fe73f
     """
 
     def __init__(self, constant, exponent=2.0, dist_using_inner=False):
@@ -2141,7 +2040,6 @@
             Exponent of the norm. For values other than 2.0, the inner
             product is not defined.
         dist_using_inner : `bool`, optional
-<<<<<<< HEAD
             Calculate ``dist`` using the formula
 
             :math:`\lVert x-y \\rVert^2 = \lVert x \\rVert^2 +
@@ -2153,16 +2051,6 @@
             :math:`y`.
 
             Can only be used if ``exponent`` is 2.0.
-=======
-            Calculate :meth:`dist` as
-
-            sqrt(norm(x)**2 + norm(y)**2 - 2*inner(x, y).real)``
-
-            This avoids the creation of new arrays and is thus faster
-            for large arrays. On the downside, it is not guaranteed to
-            evaluate to exactly zero for equal (but not identical)
-            ``x`` and ``y``.
->>>>>>> 9a8fe73f
         """
         super().__init__(exponent=exponent, dist_using_inner=dist_using_inner)
         self._const = float(constant)
@@ -2380,11 +2268,7 @@
             return 'NoWeighting: p = {}'.format(self.exponent)
 
 
-<<<<<<< HEAD
 class FnCustomInnerProduct(FnWeighting):
-=======
-class _FnCustomInnerProduct(FnWeighting):
->>>>>>> 9a8fe73f
 
     """Custom inner product on :class:`Fn`."""
 
@@ -2457,11 +2341,7 @@
         return self.__repr__()  # TODO: prettify?
 
 
-<<<<<<< HEAD
 class FnCustomNorm(FnWeighting):
-=======
-class _FnCustomNorm(FnWeighting):
->>>>>>> 9a8fe73f
 
     """Custom norm on :class:`Fn`, removes ``inner``."""
 
@@ -2519,11 +2399,7 @@
         return self.__repr__()  # TODO: prettify?
 
 
-<<<<<<< HEAD
 class FnCustomDist(FnWeighting):
-=======
-class _FnCustomDist(FnWeighting):
->>>>>>> 9a8fe73f
 
     """Custom distance on :class:`Fn`, removes ``norm`` and ``inner``."""
 
