--- conflicted
+++ resolved
@@ -44,7 +44,7 @@
 # Imports for common Python 2/3 codebase
 from __future__ import (unicode_literals, print_function, division,
                         absolute_import)
-from builtins import object
+from builtins import object, str
 from future.utils import with_metaclass
 from future import standard_library
 standard_library.install_aliases()
@@ -55,7 +55,6 @@
 import numpy as np
 
 # ODL imports
-from odl.utility.utility import errfmt
 
 
 class Set(with_metaclass(ABCMeta, object)):
@@ -164,15 +163,11 @@
 
     def equals(self, other):
         """Test if `other` is an `EmptySet` instance."""
-        return isinstance(other, EmptySet)
-
-    def element(self, inp=None):
-        """Return an element, only possible if `inp` is `None`."""
-        if inp is None:
-            return None
-        else:
-            raise ValueError(errfmt('''
-            Cannot create an `EmptySet` element from {}.'''.format(inp)))
+        return type(other) == type(self)
+
+    def element(self, inp=None):
+        """Return `None`."""
+        return None
 
     def __str__(self):
         """s.__str__() <==> str(s)."""
@@ -195,7 +190,7 @@
 
     def equals(self, other):
         """Test if `other` is a `UniversalSet` instance."""
-        return isinstance(other, UniversalSet)
+        return type(other) == type(self)
 
     def element(self, inp=None):
         """Return `inp` in any case."""
@@ -212,33 +207,10 @@
 
 class Strings(Set):
 
-<<<<<<< HEAD
     """The set of fixed-length (unicode) strings."""
 
     def __init__(self, length):
         """Initialize a new instance.
-=======
-    def equals(self, other):
-        """Tests if `other` is a `ComplexNumbers` instance."""
-        return type(self) == type(other)
-
-    def contains(self, other):
-        """Test if `other` is a complex number."""
-        return isinstance(other, Complex)
-
-    def element(self, inp=None):
-        """Return a complex number from `inp` or from scratch."""
-        if inp is not None:
-            return complex(inp)
-        else:
-            return complex(0.0, 0.0)
-
-    def __str__(self):
-        return "ComplexNumbers"
-
-    def __repr__(self):
-        return "ComplexNumbers()"
->>>>>>> 9ffdb75c
 
         Parameters
         ----------
@@ -262,33 +234,13 @@
         return isinstance(other, str) and len(other) <= self.length
 
     def equals(self, other):
-<<<<<<< HEAD
         """Test if `other` is a `Strings` instance of equal length."""
-        return isinstance(other, Strings) and other.length == self.length
-=======
-        """Tests if `other` is a `RealNumbers` instance."""
-        return type(self) == type(other)
-
-    def contains(self, other):
-        """Test if `other` is a real number."""
-        return isinstance(other, Real)
->>>>>>> 9ffdb75c
-
-    def element(self, inp=None):
-        """Return an integer from `inp` or from scratch."""
+        return type(other) == type(self) and other.length == self.length
+
+    def element(self, inp=None):
+        """Return a string from `inp` or from scratch."""
         if inp is not None:
-<<<<<<< HEAD
-            try:
-                s = str(inp)
-                if len(s > self.length):
-                    raise ValueError
-                return str(inp)
-            except ValueError:
-                raise ValueError('Cannot create a string of length {} '
-                                 'from {}.'.format(self.length, inp))
-=======
-            return float(inp)
->>>>>>> 9ffdb75c
+            return str(inp)[:self.length]
         else:
             return ''
 
@@ -303,21 +255,14 @@
 
 class Integers(Set):
 
-<<<<<<< HEAD
     """The set of integers."""
-=======
     def equals(self, other):
         """Tests if `other` is an `Integers` instance."""
-        return type(self) == type(other)
->>>>>>> 9ffdb75c
+        return type(other) == type(self)
 
     def contains(self, other):
         """Test if `other` is an integer."""
         return isinstance(other, Integral)
-
-    def equals(self, other):
-        """Test if `other` is an `Integers` instance."""
-        return isinstance(other, Integers)
 
     def element(self, inp=None):
         """Return an integer from `inp` or from scratch."""
@@ -345,16 +290,12 @@
 
     def equals(self, other):
         """Test if `other` is a `RealNumbers` instance."""
-        return isinstance(other, RealNumbers)
+        return type(other) == type(self)
 
     def element(self, inp=None):
         """Return a real number from `inp` or from scratch."""
         if inp is not None:
-            try:
-                return float(inp)
-            except ValueError:
-                raise ValueError(errfmt('''
-                Cannot create a real number from {}.'''.format(inp)))
+            return float(inp)
         else:
             return 0.0
 
@@ -377,16 +318,12 @@
 
     def equals(self, other):
         """Test if `other` is a `ComplexNumbers` instance."""
-        return isinstance(other, ComplexNumbers)
+        return type(other) == type(self)
 
     def element(self, inp=None):
         """Return a complex number from `inp` or from scratch."""
         if inp is not None:
-            try:
-                return complex(inp)
-            except ValueError:
-                raise ValueError(errfmt('''
-                Cannot create a complex number from {}.'''.format(inp)))
+            return complex(inp)
         else:
             return complex(0.0, 0.0)
 
@@ -408,7 +345,7 @@
     """
 
     def __init__(self, *sets):
-        """Initialize a new `CartesianProduct` instance."""
+        """Initialize a new instance."""
         if not all(isinstance(set_, Set) for set_ in sets):
             wrong = [set_ for set_ in sets
                      if not isinstance(set_, Set)]
@@ -448,9 +385,9 @@
             the same length as this Cartesian product and all sets
             with the same index are equal, `False` otherwise.
         """
-        return (isinstance(other, CartesianProduct) and
-                len(self) == len(other) and
-                all(x == y for x, y in zip(self.sets, other.sets)))
+        return (type(other) == type(self) and
+                len(other) == len(self) and
+                all(so == ss for so, ss in zip(other.sets, self.sets)))
 
     def element(self, inp=None):
         """Create a `CartesianProduct` element.
@@ -465,12 +402,11 @@
             tpl = tuple(set_.element() for set_ in self.sets)
         else:
             tpl = tuple(set_.element(inpt)
-                        for (set_, inpt) in zip(self.sets, inp))
+                        for inpt, set_ in zip(inp, self.sets))
 
             if len(tpl) != len(self):
-                raise ValueError(errfmt('''
-                `inp` provides only {} values, needed are {}.
-                '''.format(len(tpl), len(self))))
+                raise ValueError('input provides only {} values, needed '
+                                 'are {}.'.format(len(tpl), len(self)))
 
         return tpl
 
@@ -490,63 +426,12 @@
         >>> prod[2:4]
         CartesianProduct(UniversalSet(), EmptySet())
         """
-<<<<<<< HEAD
         try:
             return self.sets[int(indcs)]  # single index
         except TypeError:
             index_arr = np.arange(len(self))[indcs]
             set_tpl = tuple(self.sets[i] for i in index_arr)
             return CartesianProduct(*set_tpl)
-=======
-        return self.volume
-
-    def __repr__(self):
-        return ('Rectangle({!r}, {!r})'.format(list(self._begin),
-                                               list(self._end)))
-
-
-class Cube(IntervalProd):
-    def __init__(self, begin, end):
-        super().__init__(begin, end)
-        if self.dim != 3:
-            raise ValueError(errfmt('''
-            Lengths of 'begin' and 'end' must be equal to 3 (got {}).
-            '''.format(self.dim)))
-
-    def __repr__(self):
-        return ('Cube({!r}, {!r})'.format(list(self._begin),
-                                          list(self._end)))
-
-
-class CartesianProduct(Set):
-    # pylint: disable=abstract-method
-    def __init__(self, *sets):
-        if not all(isinstance(set_, Set) for set_ in sets):
-            wrong_set = [set_ for set_ in sets
-                         if not isinstance(set_, Set)]
-            raise TypeError('{} not Set instance(s)'.format(wrong_set))
-
-        self._sets = sets
-
-    @property
-    def sets(self):
-        """The factors (sets) as a tuple."""
-        return self._sets
-
-    def equals(self, other):
-        return (type(self) == type(other) and
-                len(self) == len(other) and
-                all(x.equals(y) for x, y in zip(self.sets, other.sets)))
-
-    def contains(self, point):
-        return all(set_.contains(p) for set_, p in zip(self.sets, point))
-
-    def __len__(self):
-        return len(self._sets)
-
-    def __getitem__(self, index):
-        return self._sets[index]
->>>>>>> 9ffdb75c
 
     def __str__(self):
         """s.__str__() <==> str(s)."""
